﻿namespace Models.Core.ApsimFile
{
    using APSIM.Shared.Utilities;
    using Models.Factorial;
    using System;
    using System.Collections.Generic;
    using System.Data;
    using System.IO;
    using System.Linq;
    using System.Reflection;
    using System.Xml;

    /// <summary>
    /// Converts the .apsim file from one version to the next
    /// </summary>
    public class Converter
    {
        /// <summary>Gets the lastest .apsimx file format version.</summary>
        public static int LastestVersion { get { return 36; } }

        /// <summary>Converts to file to the latest version.</summary>
        /// <param name="fileName">Name of the file.</param>
        /// <returns>Returns true if something was changed.</returns>
        public static Stream ConvertToLatestVersion(string fileName)
        {
            // Load the file.
            XmlDocument doc = new XmlDocument();
            doc.Load(fileName);

            // Apply converter.
            bool changed = ConvertToLatestVersion(doc.DocumentElement, fileName);

            if (changed)
            {
                MemoryStream memStream = new MemoryStream();
                doc.Save(memStream);
                memStream.Seek(0, SeekOrigin.Begin);
                return memStream;
            }
            else
                return File.OpenRead(fileName);
        }

        /// <summary>Converts XML to the latest version.</summary>
        /// <param name="rootNode">The root node.</param>
        /// <param name="fileName">The name of the .apsimx file</param>
        /// <returns>Returns true if something was changed.</returns>
        public static bool ConvertToLatestVersion(XmlNode rootNode, string fileName)
        {
            return ConvertToVersion(rootNode, fileName, LastestVersion);
        }

        /// <summary>Converts XML to the latest version.</summary>
        /// <param name="rootNode">The root node.</param>
        /// <param name="fileName">The name of the .apsimx file</param>
        /// <param name="toVersion">Version number to convert to</param>
        /// <returns>Returns true if something was changed.</returns>
        public static bool ConvertToVersion(XmlNode rootNode, string fileName, int toVersion)
        {
            string fileVersionString = XmlUtilities.Attribute(rootNode, "Version");
            int fileVersion = 0;
            if (fileVersionString != string.Empty)
                fileVersion = Convert.ToInt32(fileVersionString);

            // Update the xml if not at the latest version.
            bool changed = false;
            while (fileVersion < toVersion)
            {
                changed = true;

                // Find the method to call to upgrade the file by one version.
                int versionFunction = fileVersion + 1;
                MethodInfo method = typeof(Converter).GetMethod("UpgradeToVersion" + versionFunction, BindingFlags.NonPublic | BindingFlags.Static);
                if (method == null)
                    throw new Exception("Cannot find converter to go to version " + versionFunction);

                // Found converter method so call it.
                method.Invoke(null, new object[] { rootNode, fileName });

                fileVersion++;
            }

            if (changed)
                XmlUtilities.SetAttribute(rootNode, "Version", fileVersion.ToString());
            return changed;
        }

        /// <summary>Upgrades to version 1.</summary>
        /// <remarks>
        ///    Converts:
        ///     <Series>
        ///        <X>
        ///          <TableName>HarvestReport</TableName>
        ///          <FieldName>Maize.Population</FieldName>
        ///        </X>
        ///        <Y>
        ///          <TableName>HarvestReport</TableName>
        ///          <FieldName>GrainWt</FieldName>
        ///        </Y>
        ///      </Series>
        ///     to:
        ///      <Series>
        ///         <TableName>HarvestReport</TableName>
        ///         <XFieldName>Maize.Population</XFieldName>
        ///         <YFieldName>GrainWt</YFieldName>
        ///      </Series>
        /// </remarks>
        /// <param name="node">The node to upgrade.</param>
        /// <param name="fileName">The name of the .apsimx file</param>
        private static void UpgradeToVersion1(XmlNode node, string fileName)
        {
            foreach (XmlNode seriesNode in XmlUtilities.FindAllRecursivelyByType(node, "Series"))
            {
                XmlUtilities.Rename(seriesNode, "Title", "Name");
                XmlUtilities.Move(seriesNode, "X/TableName", seriesNode, "TableName");
                XmlUtilities.Move(seriesNode, "X/FieldName", seriesNode, "XFieldName");
                XmlUtilities.Move(seriesNode, "Y/FieldName", seriesNode, "YFieldName");
                XmlUtilities.Move(seriesNode, "X2/FieldName", seriesNode, "X2FieldName");
                XmlUtilities.Move(seriesNode, "Y2/FieldName", seriesNode, "Y2FieldName");

                bool showRegression = XmlUtilities.Value(seriesNode.ParentNode, "ShowRegressionLine") == "true";
                if (showRegression)
                    seriesNode.AppendChild(seriesNode.OwnerDocument.CreateElement("Regression"));

                string seriesType = XmlUtilities.Value(seriesNode, "Type");
                if (seriesType == "Line")
                    XmlUtilities.SetValue(seriesNode, "Type", "Scatter");

                XmlUtilities.DeleteValue(seriesNode, "X");
                XmlUtilities.DeleteValue(seriesNode, "Y");

            }
        }

        /// <summary>Upgrades to version 2.</summary>
        /// <remarks>
        ///    Converts:
        ///      <Cultivar>
        ///        <Alias>Cultivar1</Alias>
        ///        <Alias>Cultivar2</Alias>
        ///      </Cultivar>
        ///     to:
        ///      <Cultivar>
        ///        <Alias>
        ///          <Name>Cultivar1</Name>
        ///        </Alias>
        ///        <Alias>
        ///          <Name>Cultivar2</Name>
        ///        </Alias>
        ///      </Cultivar>
        /// </remarks>
        /// <param name="node">The node to upgrade.</param>
        /// <param name="fileName">The name of the .apsimx file</param>
        private static void UpgradeToVersion2(XmlNode node, string fileName)
        {
            foreach (XmlNode cultivarNode in XmlUtilities.FindAllRecursivelyByType(node, "Cultivar"))
            {
                List<string> aliases = XmlUtilities.Values(cultivarNode, "Alias");

                // Delete all alias children.
                foreach (XmlNode alias in XmlUtilities.ChildNodes(cultivarNode, "Alias"))
                    alias.ParentNode.RemoveChild(alias);

                foreach (string alias in aliases)
                {
                    XmlNode aliasNode = cultivarNode.AppendChild(cultivarNode.OwnerDocument.CreateElement("Alias"));
                    XmlUtilities.SetValue(aliasNode, "Name", alias);
                }
            }
        }

        /// <summary>Upgrades to version 3. Make sure all area elements are greater than zero.</summary>
        /// <param name="node">The node to upgrade.</param>
        /// <param name="fileName">The name of the .apsimx file</param>
        private static void UpgradeToVersion3(XmlNode node, string fileName)
        {
            foreach (XmlNode zoneNode in XmlUtilities.FindAllRecursivelyByType(node, "Zone"))
            {
                string areaString = XmlUtilities.Value(zoneNode, "Area");

                try
                {
                    double area = Convert.ToDouble(areaString,
                                                   System.Globalization.CultureInfo.InvariantCulture);
                    if (area <= 0)
                        XmlUtilities.SetValue(zoneNode, "Area", "1");
                }
                catch (Exception)
                {
                    XmlUtilities.SetValue(zoneNode, "Area", "1");
                }
            }
        }

        /// <summary>Upgrades to version 4. Make sure all zones have a SoluteManager model.</summary>
        /// <param name="node">The node to upgrade.</param>
        /// <param name="fileName">The name of the .apsimx file</param>
        private static void UpgradeToVersion4(XmlNode node, string fileName)
        {
            foreach (XmlNode zoneNode in XmlUtilities.FindAllRecursivelyByType(node, "Zone"))
                XmlUtilities.EnsureNodeExists(zoneNode, "SoluteManager");
            foreach (XmlNode zoneNode in XmlUtilities.FindAllRecursivelyByType(node, "RectangularZone"))
                XmlUtilities.EnsureNodeExists(zoneNode, "SoluteManager");
            foreach (XmlNode zoneNode in XmlUtilities.FindAllRecursivelyByType(node, "CircularZone"))
                XmlUtilities.EnsureNodeExists(zoneNode, "SoluteManager");
        }

        /// <summary>Upgrades to version 5. Make sure all zones have a CERESSoilTemperature model.</summary>
        /// <param name="node">The node to upgrade.</param>
        /// <param name="fileName">The name of the .apsimx file</param>
        private static void UpgradeToVersion5(XmlNode node, string fileName)
        {
            foreach (XmlNode soilNode in XmlUtilities.FindAllRecursivelyByType(node, "Soil"))
                XmlUtilities.EnsureNodeExists(soilNode, "CERESSoilTemperature");
        }

        /// <summary>
        /// Upgrades to version 6. Make sure all KLModifier, KNO3, KNH4 nodes have value
        /// XProperty values.
        /// </summary>
        /// <param name="node">The node to upgrade.</param>
        /// <param name="fileName">The name of the .apsimx file</param>
        private static void UpgradeToVersion6(XmlNode node, string fileName)
        {
            foreach (XmlNode n in XmlUtilities.FindAllRecursivelyByType(node, "XProperty"))
            {
                if (n.InnerText == "[Root].RootLengthDensity" ||
                    n.InnerText == "[Root].RootLengthDenisty" ||
                    n.InnerText == "[Root].LengthDenisty")
                    n.InnerText = "[Root].LengthDensity";
            }
        }

        /// <summary>
        /// Upgrades to version 7. Find all occurrences of ESW
        /// XProperty values.
        /// </summary>
        /// <param name="node">The node to upgrade.</param>
        /// <param name="fileName">The name of the .apsimx file</param>
        private static void UpgradeToVersion7(XmlNode node, string fileName)
        {
            foreach (XmlNode manager in XmlUtilities.FindAllRecursivelyByType(node, "manager"))
                ConverterUtilities.SearchReplaceManagerCodeUsingRegEx(manager, @"([\[\]\.\w]+\.ESW)", "MathUtilities.Sum($1)", "using APSIM.Shared.Utilities;");
            foreach (XmlNode report in XmlUtilities.FindAllRecursivelyByType(node, "report"))
                ConverterUtilities.SearchReplaceReportCodeUsingRegEx(report, @"([\[\]\.\w]+\.ESW)", "sum($1)");
        }

        /// <summary>
        /// Upgrades to version 8. Create ApexStandard node.
        /// </summary>
        /// <param name="node">The node to upgrade.</param>
        /// <param name="fileName">The name of the .apsimx file</param>
        private static void UpgradeToVersion8(XmlNode node, string fileName)
        {
            XmlNode apex = XmlUtilities.CreateNode(node.OwnerDocument, "ApexStandard", "");
            XmlNode stemSen = XmlUtilities.CreateNode(node.OwnerDocument, "Constant", "");
            XmlElement name = node.OwnerDocument.CreateElement("Name");
            XmlElement element = node.OwnerDocument.CreateElement("FixedValue");
            name.InnerText = "StemSenescenceAge";
            element.InnerText = "0";
            stemSen.AppendChild(name);
            stemSen.AppendChild(element);

            foreach (XmlNode n in XmlUtilities.FindAllRecursivelyByType(node, "Leaf"))
            {
                n.AppendChild(apex);
            }
            foreach (XmlNode n in XmlUtilities.FindAllRecursivelyByType(node, "Structure"))
            {
                n.AppendChild(stemSen);
            }
        }

        /// <summary>
        /// Add a DMDemandFunction constant function to all Root nodes that don't have one
        /// </summary>
        /// <param name="node">The node to modifiy</param>
        /// <param name="fileName">The name of the .apsimx file</param>
        private static void UpgradeToVersion9(XmlNode node, string fileName)
        {
            foreach (XmlNode root in XmlUtilities.FindAllRecursivelyByType(node, "Root"))
            {
                XmlNode partitionFraction = ConverterUtilities.FindModelNode(root, "PartitionFraction");
                if (partitionFraction != null)
                {
                    root.RemoveChild(partitionFraction);
                    XmlNode demandFunction = root.AppendChild(root.OwnerDocument.CreateElement("PartitionFractionDemandFunction"));
                    XmlUtilities.SetValue(demandFunction, "Name", "DMDemandFunction");
                    demandFunction.AppendChild(partitionFraction);
                }
            }
        }

        /// <summary>
        /// Add default values for generic organ parameters that were previously optional
        /// </summary>
        /// <param name="node">The node to modifiy</param>
        /// <param name="fileName">The name of the .apsimx file</param>
        private static void UpgradeToVersion10(XmlNode node, string fileName)
        {
            List<XmlNode> organs = XmlUtilities.FindAllRecursivelyByType(node, "GenericOrgan");
            organs.AddRange(XmlUtilities.FindAllRecursivelyByType(node, "SimpleLeaf"));
            organs.AddRange(XmlUtilities.FindAllRecursivelyByType(node, "Nodule"));

            foreach (XmlNode organ in organs)
            {
                ConverterUtilities.AddConstantFuntionIfNotExists(organ, "NRetranslocationFactor", "0.0");
                ConverterUtilities.AddConstantFuntionIfNotExists(organ, "NitrogenDemandSwitch", "1.0");
                ConverterUtilities.AddConstantFuntionIfNotExists(organ, "DMReallocationFactor", "0.0");
                ConverterUtilities.AddConstantFuntionIfNotExists(organ, "DMRetranslocationFactor", "0.0");
                ConverterUtilities.AddVariableReferenceFuntionIfNotExists(organ, "CriticalNConc", "[" + organ.FirstChild.InnerText + "].MinimumNConc.Value()");
            }
        }

        /// <summary>
        /// Rename NonStructural to Storage in Biomass organs
        /// </summary>
        /// <param name="node">The node to modifiy</param>
        /// <param name="fileName">The name of the .apsimx file</param>
        private static void UpgradeToVersion11(XmlNode node, string fileName)
        {
            ConverterUtilities.RenameVariable(node, ".NonStructural", ".Storage");
            ConverterUtilities.RenameVariable(node, ".NonStructuralDemand", ".StorageDemand");
            ConverterUtilities.RenameVariable(node, ".TotalNonStructuralDemand", ".TotalStorageDemand");
            ConverterUtilities.RenameVariable(node, ".NonStructuralAllocation", ".StorageAllocation");
            ConverterUtilities.RenameVariable(node, ".NonStructuralFraction", ".StorageFraction");
            ConverterUtilities.RenameVariable(node, ".NonStructuralWt", ".StorageWt");
            ConverterUtilities.RenameVariable(node, ".NonStructuralN", ".StorageN");
            ConverterUtilities.RenameVariable(node, ".NonStructuralNConc", ".StorageNConc");
            ConverterUtilities.RenameVariable(node, "NonStructuralFraction", "StorageFraction");
            ConverterUtilities.RenameVariable(node, "LeafStartNonStructuralNReallocationSupply", "LeafStartStorageFractionNReallocationSupply");
            ConverterUtilities.RenameVariable(node, "LeafStartNonStructuralNRetranslocationSupply", "LeafStartStorageNRetranslocationSupply");
            ConverterUtilities.RenameVariable(node, "LeafStartNonStructuralDMReallocationSupply", "LeafStartStorageDMReallocationSupply");
            ConverterUtilities.RenameVariable(node, "NonStructuralDMDemand", "StorageDMDemand");
            ConverterUtilities.RenameVariable(node, "NonStructuralNDemand", "StorageNDemand");

            // renames
            ConverterUtilities.RenamePMFFunction(node, "LeafCohortParameters", "NonStructuralFraction", "StorageFraction");
            ConverterUtilities.RenameNode(node, "NonStructuralNReallocated", "StorageNReallocated");
            ConverterUtilities.RenameNode(node, "NonStructuralWtReallocated", "StorageWtReallocated");
            ConverterUtilities.RenameNode(node, "NonStructuralNRetrasnlocated", "StorageNRetrasnlocated");
        }

        /// <summary>
        /// Rename MainStemNodeAppearanceRate to Phyllochron AND 
        ///        MainStemFinalNodeNumber to FinalLeafNumber in Structure
        /// </summary>
        /// <param name="node">The node to modifiy</param>
        /// <param name="fileName">The name of the .apsimx file</param>
        private static void UpgradeToVersion12(XmlNode node, string fileName)
        {
            ConverterUtilities.RenamePMFFunction(node, "Structure", "MainStemNodeAppearanceRate", "Phyllochron");
            ConverterUtilities.RenameVariable(node, ".MainStemNodeAppearanceRate", ".Phyllochron");

            ConverterUtilities.RenamePMFFunction(node, "Structure", "MainStemFinalNodeNumber", "FinalLeafNumber");
            ConverterUtilities.RenameVariable(node, ".MainStemFinalNodeNumber", ".FinalLeafNumber");
        }

        /// <summary>
        /// Rename Plant15 to Plant.
        /// </summary>
        /// <param name="node">The node to modifiy</param>
        /// <param name="fileName">The name of the .apsimx file</param>
        private static void UpgradeToVersion13(XmlNode node, string fileName)
        {
            ConverterUtilities.RenameNode(node, "Plant15", "Plant");
            ConverterUtilities.RenameVariable(node, "using Models.PMF.OldPlant;", "using Models.PMF;");
            ConverterUtilities.RenameVariable(node, "Plant15", "Plant");

            foreach (XmlNode manager in XmlUtilities.FindAllRecursivelyByType(node, "manager"))
                ConverterUtilities.SearchReplaceManagerCodeUsingRegEx(manager, @"(\w+).plant.status *== *\042out\042", @"!$1.IsAlive", null);  // /042 is a "

            foreach (XmlNode simulationNode in XmlUtilities.FindAllRecursivelyByType(node, "Simulation"))
            {
                List<XmlNode> plantModels = XmlUtilities.FindAllRecursivelyByType(simulationNode, "Plant");
                plantModels.RemoveAll(p => p.Name == "plant"); // remove lowercase plant nodes - these are in sugarcane

                if (plantModels.Count > 0)
                {
                    XmlUtilities.EnsureNodeExists(simulationNode, "SoilArbitrator");
                    XmlUtilities.EnsureNodeExists(plantModels[0].ParentNode, "MicroClimate");
                }
            }
        }

        /// <summary>
        /// Rename the "Simulations", "Messages", "InitialConditions" .db tables to be
        /// prefixed with an underscore.
        /// </summary>
        /// <param name="node">The node to upgrade.</param>
        /// <param name="fileName">The name of the .apsimx file</param>
        private static void UpgradeToVersion14(XmlNode node, string fileName)
        {
            string dbFileName = Path.ChangeExtension(fileName, ".db");
            if (File.Exists(dbFileName))
            {
                SQLite connection = new SQLite();
                connection.OpenDatabase(dbFileName, false);
                try
                {
                    DataTable tableData = connection.ExecuteQuery("SELECT * FROM sqlite_master");
                    foreach (string tableName in DataTableUtilities.GetColumnAsStrings(tableData, "Name"))
                    {
                        if (tableName == "Simulations" || tableName == "Messages" || tableName == "InitialConditions")
                            connection.ExecuteNonQuery("ALTER TABLE " + tableName + " RENAME TO " + "_" + tableName);
                    }
                }
                finally
                {
                    connection.CloseDatabase();
                }
            }
        }

        /// <summary>
        /// Ensure report variables have a square bracket around the first word.
        /// </summary>
        /// <param name="node">The node to upgrade.</param>
        /// <param name="fileName">The name of the .apsimx file</param>
        private static void UpgradeToVersion15(XmlNode node, string fileName)
        {
            List<string> modelNames = ConverterUtilities.GetAllModelNames(node);
            foreach (XmlNode report in XmlUtilities.FindAllRecursivelyByType(node, "report"))
            {
                List<string> variables = XmlUtilities.Values(report, "VariableNames/string");

                for (int i = 0; i < variables.Count; i++)
                {
                    // If the first word (delimited by '.') is a model name then make sure it has
                    // square brackets around it.
                    int indexPeriod = variables[i].IndexOf('.');
                    if (indexPeriod != -1)
                    {
                        string firstWord = variables[i].Substring(0, indexPeriod);

                        if (modelNames.Contains(firstWord) && !firstWord.StartsWith("["))
                            variables[i] = "[" + firstWord + "]" + variables[i].Substring(indexPeriod);
                    }
                }
                XmlUtilities.SetValues(report, "VariableNames/string", variables);
            }
        }

        /// <summary>
        /// Add nodes for new leaf tiller model
        /// </summary>
        /// <param name="node">The node to modifiy</param>
        /// <param name="fileName">The name of the .apsimx file</param>
        private static void UpgradeToVersion16(XmlNode node, string fileName)
        {
            foreach (XmlNode n in XmlUtilities.FindAllRecursivelyByType(node, "LeafCohortParameters"))
            {
                XmlNode LagDurationAgeMultiplier = XmlUtilities.CreateNode(node.OwnerDocument, "ArrayFunction", "");
                XmlNode SenescenceDurationAgeMultiplier = XmlUtilities.CreateNode(node.OwnerDocument, "ArrayFunction", "");
                XmlNode LeafSizeAgeMultiplier = XmlUtilities.CreateNode(node.OwnerDocument, "ArrayFunction", "");
                XmlElement name = node.OwnerDocument.CreateElement("Name");
                XmlElement element = node.OwnerDocument.CreateElement("Values");

                name.InnerText = "LagDurationAgeMultiplier";
                element.InnerText = "1 1 1";
                LagDurationAgeMultiplier.AppendChild(name);
                LagDurationAgeMultiplier.AppendChild(element);

                name = node.OwnerDocument.CreateElement("Name");
                name.InnerText = "SenescenceDurationAgeMultiplier";
                element = node.OwnerDocument.CreateElement("Values");
                element.InnerText = "1 1 1";
                SenescenceDurationAgeMultiplier.AppendChild(name);
                SenescenceDurationAgeMultiplier.AppendChild(element);

                name = node.OwnerDocument.CreateElement("Name");
                element = node.OwnerDocument.CreateElement("Values");
                name.InnerText = "LeafSizeAgeMultiplier";
                element.InnerText = "1 1 1 1 1 1 1 1 1 1 1 1";
                LeafSizeAgeMultiplier.AppendChild(name);
                LeafSizeAgeMultiplier.AppendChild(element);

                if (ConverterUtilities.FindModelNode(n, "LagDurationAgeMultiplier") == null)
                    n.AppendChild(LagDurationAgeMultiplier);
                if (ConverterUtilities.FindModelNode(n, "SenescenceDurationAgeMultiplier") == null)
                    n.AppendChild(SenescenceDurationAgeMultiplier);
                if (ConverterUtilities.FindModelNode(n, "LeafSizeAgeMultiplier") == null)
                    n.AppendChild(LeafSizeAgeMultiplier);
            }
        }

        /// <summary>
        /// Rename CohortLive. to Live.
        /// </summary>
        /// <param name="node">The node to modifiy</param>
        /// <param name="fileName">The name of the .apsimx file</param>
        private static void UpgradeToVersion17(XmlNode node, string fileName)
        {
            // Rename .CohortLive to .Live in all compositebiomass nodes and report variables.
            foreach (XmlNode biomass in XmlUtilities.FindAllRecursivelyByType(node, "CompositeBiomass"))
            {
                List<string> variables = XmlUtilities.Values(biomass, "Propertys/string");
                for (int i = 0; i < variables.Count; i++)
                {
                    variables[i] = variables[i].Replace(".CohortLive", ".Live");
                    variables[i] = variables[i].Replace(".CohortDead", ".Dead");
                }
                XmlUtilities.SetValues(biomass, "Propertys/string", variables);
            }
            foreach (XmlNode report in XmlUtilities.FindAllRecursivelyByType(node, "report"))
            {
                List<string> variables = XmlUtilities.Values(report, "VariableNames/string");
                for (int i = 0; i < variables.Count; i++)
                {
                    variables[i] = variables[i].Replace(".CohortLive", ".Live");
                    variables[i] = variables[i].Replace(".CohortDead", ".Dead");
                }
                XmlUtilities.SetValues(report, "VariableNames/string", variables);
            }

            // remove all live and dead nodes.
            foreach (XmlNode childToDelete in ConverterUtilities.FindModelNodes(node, "CompositeBiomass", "Live"))
                childToDelete.ParentNode.RemoveChild(childToDelete);
            foreach (XmlNode childToDelete in ConverterUtilities.FindModelNodes(node, "CompositeBiomass", "Dead"))
                childToDelete.ParentNode.RemoveChild(childToDelete);

            foreach (XmlNode childToDelete in ConverterUtilities.FindModelNodes(node, "Biomass", "Live"))
                childToDelete.ParentNode.RemoveChild(childToDelete);
            foreach (XmlNode childToDelete in ConverterUtilities.FindModelNodes(node, "Biomass", "Dead"))
                childToDelete.ParentNode.RemoveChild(childToDelete);

        }

        /// <summary>
        /// Rename CohortLive. to Live.
        /// </summary>
        /// <param name="node">The node to modifiy</param>
        /// <param name="fileName">The name of the .apsimx file</param>
        private static void UpgradeToVersion18(XmlNode node, string fileName)
        {
            foreach (XmlNode manager in XmlUtilities.FindAllRecursivelyByType(node, "manager"))
            {
                ConverterUtilities.SearchReplaceManagerCode(manager, ".SoilWater.dlayer", ".Thickness");
                ConverterUtilities.SearchReplaceManagerCode(manager, ".SoilWater.Thickness", ".Thickness");
                ConverterUtilities.SearchReplaceManagerCode(manager, ".SoilWater.LL15", ".LL15");
                ConverterUtilities.SearchReplaceManagerCode(manager, ".SoilWater.LL15mm", ".LL15mm");
                ConverterUtilities.SearchReplaceManagerCode(manager, ".SoilWater.DUL", ".DUL");
                ConverterUtilities.SearchReplaceManagerCode(manager, ".SoilWater.DULmm", ".DULmm");
                ConverterUtilities.SearchReplaceManagerCode(manager, ".SoilWater.SAT", ".SAT");
                ConverterUtilities.SearchReplaceManagerCode(manager, ".SoilWater.SATmm", ".SATmm");
            }

            foreach (XmlNode report in XmlUtilities.FindAllRecursivelyByType(node, "report"))
            {
                ConverterUtilities.SearchReplaceReportCode(report, ".SoilWater.dlayer", ".Thickness");
                ConverterUtilities.SearchReplaceReportCode(report, ".SoilWater.Thickness", ".Thickness");
                ConverterUtilities.SearchReplaceReportCode(report, ".SoilWater.LL15", ".LL15");
                ConverterUtilities.SearchReplaceReportCode(report, ".SoilWater.LL15mm", ".LL15mm");
                ConverterUtilities.SearchReplaceReportCode(report, ".SoilWater.DUL", ".DUL");
                ConverterUtilities.SearchReplaceReportCode(report, ".SoilWater.DULmm", ".DULmm");
                ConverterUtilities.SearchReplaceReportCode(report, ".SoilWater.SAT", ".SAT");
                ConverterUtilities.SearchReplaceReportCode(report, ".SoilWater.SATmm", ".SATmm");
            }
        }

        /// <summary>
        /// Add DMConversionEfficiency node
        /// </summary>
        /// <param name="node">The node to modifiy</param>
        /// <param name="fileName">The name of the .apsimx file</param>
        private static void UpgradeToVersion19(XmlNode node, string fileName)
        {
            //Rename existing DMConversionEfficiencyFunction nodes
            foreach (XmlNode n in XmlUtilities.FindAllRecursivelyByType(node, "Leaf"))
            {
                XmlNode dmFunction = ConverterUtilities.FindModelNode(n, "DMConversionEfficiencyFunction");
                if (dmFunction != null)
                {
                    XmlUtilities.SetValue(dmFunction, "Name", "DMConversionEfficiency");
                }
            }

            List<XmlNode> nodeList = new List<XmlNode>();

            XmlUtilities.FindAllRecursively(node, "DMConversionEfficiencyFunction", ref nodeList);
            foreach (XmlNode n in nodeList)
                ConverterUtilities.RenameNode(n, "DMConversionEfficiencyFunction", "DMConversionEfficiency");

            nodeList.Clear();
            nodeList.AddRange(XmlUtilities.FindAllRecursivelyByType(node, "Root"));
            nodeList.AddRange(XmlUtilities.FindAllRecursivelyByType(node, "Leaf"));
            nodeList.AddRange(XmlUtilities.FindAllRecursivelyByType(node, "GenericOrgan"));
            nodeList.AddRange(XmlUtilities.FindAllRecursivelyByType(node, "ReproductiveOrgan"));

            foreach (XmlNode n in nodeList)
            {
                XmlNode DMnode;
                DMnode = XmlUtilities.CreateNode(node.OwnerDocument, "Constant", "");
                XmlElement name = node.OwnerDocument.CreateElement("Name");
                XmlElement element = node.OwnerDocument.CreateElement("FixedValue");
                name.InnerText = "DMConversionEfficiency";
                element.InnerText = "1.0";
                DMnode.AppendChild(name);
                DMnode.AppendChild(element);

                if (ConverterUtilities.FindModelNode(n, "DMConversionEfficiency") == null)
                    n.AppendChild(DMnode);
            }
        }

        private static void UpgradeToVersion20(XmlNode node, string filename)
        {
            List<XmlNode> nodeList = new List<XmlNode>(XmlUtilities.FindAllRecursivelyByType(node, "Root"));

            foreach (XmlNode n in nodeList)
            {
                XmlNode MRFnode;
                MRFnode = XmlUtilities.CreateNode(node.OwnerDocument, "Constant", "");
                XmlElement name = node.OwnerDocument.CreateElement("Name");
                XmlElement element = node.OwnerDocument.CreateElement("FixedValue");
                name.InnerText = "MaintenanceRespirationFunction";
                element.InnerText = "1.0";
                MRFnode.AppendChild(name);
                MRFnode.AppendChild(element);

                if (ConverterUtilities.FindModelNode(n, "MaintenanceRespirationFunction") == null)
                    n.AppendChild(MRFnode);
            }
        }

        /// <summary>
        /// Add RemobilisationCost to all organs
        /// </summary>
        /// <param name="node"></param>
        /// <param name="fileName"></param>
        private static void UpgradeToVersion21(XmlNode node, string fileName)
        {
            List<XmlNode> nodeList = new List<XmlNode>();

            nodeList.AddRange(XmlUtilities.FindAllRecursivelyByType(node, "Root"));
            nodeList.AddRange(XmlUtilities.FindAllRecursivelyByType(node, "Leaf"));
            nodeList.AddRange(XmlUtilities.FindAllRecursivelyByType(node, "GenericOrgan"));
            nodeList.AddRange(XmlUtilities.FindAllRecursivelyByType(node, "ReproductiveOrgan"));
            nodeList.AddRange(XmlUtilities.FindAllRecursivelyByType(node, "LeafCohortParameters"));
            nodeList.AddRange(XmlUtilities.FindAllRecursivelyByType(node, "SimpleLeaf"));
            nodeList.AddRange(XmlUtilities.FindAllRecursivelyByType(node, "Nodule"));

            foreach (XmlNode n in nodeList)
            {
                XmlNode DMnode;
                DMnode = XmlUtilities.CreateNode(node.OwnerDocument, "Constant", "");
                XmlElement name = node.OwnerDocument.CreateElement("Name");
                XmlElement element = node.OwnerDocument.CreateElement("FixedValue");
                name.InnerText = "RemobilisationCost";
                element.InnerText = "0";
                DMnode.AppendChild(name);
                DMnode.AppendChild(element);

                if (ConverterUtilities.FindModelNode(n, "RemobilisationCost") == null)
                    n.AppendChild(DMnode);
            }

        }
        /// <summary>
        /// Upgrades to version 22. Alter MovingAverage Function
        /// XProperty values.
        /// </summary>
        /// <param name="node">The node to upgrade.</param>
        /// <param name="fileName">The name of the .apsimx file</param>
        private static void UpgradeToVersion22(XmlNode node, string fileName)
        {
            string StartStage = "";
            foreach (XmlNode EmergePhase in XmlUtilities.FindAllRecursivelyByType(node, "EmergingPhase"))
            {
                StartStage = XmlUtilities.Value(EmergePhase, "End");
            }
            ConverterUtilities.RenameVariable(node, "InitialValue", "StageToStartMovingAverage");
            foreach (XmlNode MovingAverageFunction in XmlUtilities.FindAllRecursivelyByType(node, "MovingAverageFunction"))
            {
                XmlUtilities.SetValue(MovingAverageFunction, "StageToStartMovingAverage", StartStage);
            }

        }

        /// <summary>
        /// Upgrades to version 23. Add CarbonConcentration property to all organs.
        /// </summary>
        /// <param name="node">The node to upgrade.</param>
        /// <param name="fileName">The name of the .apsimx file</param>
        private static void UpgradeToVersion23(XmlNode node, string fileName)
        {
            List<XmlNode> nodeList = new List<XmlNode>();

            nodeList.AddRange(XmlUtilities.FindAllRecursivelyByType(node, "Root"));
            nodeList.AddRange(XmlUtilities.FindAllRecursivelyByType(node, "Leaf"));
            nodeList.AddRange(XmlUtilities.FindAllRecursivelyByType(node, "GenericOrgan"));
            nodeList.AddRange(XmlUtilities.FindAllRecursivelyByType(node, "ReproductiveOrgan"));
            nodeList.AddRange(XmlUtilities.FindAllRecursivelyByType(node, "LeafCohortParameters"));
            nodeList.AddRange(XmlUtilities.FindAllRecursivelyByType(node, "SimpleLeaf"));
            nodeList.AddRange(XmlUtilities.FindAllRecursivelyByType(node, "Nodule"));
            nodeList.AddRange(XmlUtilities.FindAllRecursivelyByType(node, "PerennialLeaf"));

            foreach (XmlNode n in nodeList)
            {
                XmlNode DMnode;
                DMnode = XmlUtilities.CreateNode(node.OwnerDocument, "Constant", "");
                XmlElement name = node.OwnerDocument.CreateElement("Name");
                XmlElement element = node.OwnerDocument.CreateElement("FixedValue");
                name.InnerText = "CarbonConcentration";
                element.InnerText = "0.4";
                DMnode.AppendChild(name);
                DMnode.AppendChild(element);

                if (ConverterUtilities.FindModelNode(n, "CarbonConcentration") == null)
                    n.AppendChild(DMnode);
            }

        }

        /// <summary>
        /// Upgrades to version 24. Add second argument to SoluteManager.Add method
        /// </summary>
        /// <param name="node">The node to upgrade.</param>
        /// <param name="fileName">The name of the .apsimx file</param>
        private static void UpgradeToVersion24(XmlNode node, string fileName)
        {
            foreach (XmlNode managerNode in XmlUtilities.FindAllRecursivelyByType(node, "manager"))
            {
                ManagerConverter manager = new ManagerConverter();
                manager.Read(managerNode);
                List<MethodCall> methods = manager.FindMethodCalls("SoluteManager", "Add");
                foreach (MethodCall method in methods)
                {
                    if (method.Arguments.Count == 2)
                    {
                        method.Arguments.Insert(1, "SoluteManager.SoluteSetterType.Fertiliser");
                        manager.SetMethodCall(method);
                    }
                }
                manager.Write(managerNode);
            }

        }

        /// <summary>
        /// Upgrades to version 25. Add checkpoint fields and table to .db
        /// </summary>
        /// <param name="node">The node to upgrade.</param>
        /// <param name="fileName">The name of the .apsimx file</param>
        private static void UpgradeToVersion25(XmlNode node, string fileName)
        {
            string dbFileName = Path.ChangeExtension(fileName, ".db");
            if (File.Exists(dbFileName))
            {
                SQLite connection = new SQLite();
                connection.OpenDatabase(dbFileName, false);
                try
                {
                    DataTable tableData = connection.ExecuteQuery("SELECT * FROM sqlite_master");
                    List<string> tableNames = DataTableUtilities.GetColumnAsStrings(tableData, "Name").ToList();
                    if (!tableNames.Contains("_Checkpoints"))
                    {
                        connection.ExecuteNonQuery("BEGIN");

                        foreach (string tableName in tableNames)
                        {
                            List<string> columnNames = connection.GetColumnNames(tableName);
                            if (columnNames.Contains("SimulationID"))
                            {
                                connection.ExecuteNonQuery("ALTER TABLE " + tableName + " ADD COLUMN CheckpointID INTEGER DEFAULT 1");
                            }
                        }

                        // Now add a _checkpointfiles table.
                        connection.ExecuteNonQuery("CREATE TABLE _Checkpoints (ID INTEGER PRIMARY KEY ASC, Name TEXT, Version TEXT, Date TEXT)");
                        connection.ExecuteNonQuery("CREATE TABLE _CheckpointFiles (CheckpointID INTEGER, FileName TEXT, Contents BLOB)");
                        connection.ExecuteNonQuery("INSERT INTO [_Checkpoints] (Name) VALUES (\"Current\")");

                        connection.ExecuteNonQuery("END");
                    }
                }
                finally
                {
                    connection.CloseDatabase();
                }
            }
        }

        /// <summary>
        /// Upgrades to version 26. Add leaf development rate constant to perrenial leaf
        /// </summary>
        /// <param name="node">The node to upgrade.</param>
        /// <param name="fileName">The name of the .apsimx file</param>
        private static void UpgradeToVersion26(XmlNode node, string fileName)
        {
            foreach (XmlNode perennialLeaf in XmlUtilities.FindAllRecursivelyByType(node, "PerennialLeaf"))
                ConverterUtilities.AddConstantFuntionIfNotExists(perennialLeaf, "LeafDevelopmentRate", "1.0");
        }


        /// <summary>
        /// Upgrades to version 27. Some variables in Leaf became ints rather than doubles. Need to add
        /// convert.ToDouble();
        /// </summary>
        /// <param name="node">The node to upgrade.</param>
        /// <param name="fileName">The name of the .apsimx file</param>
        private static void UpgradeToVersion27(XmlNode node, string fileName)
        {
            foreach (XmlNode manager in XmlUtilities.FindAllRecursivelyByType(node, "manager"))
            {
                string replacePattern = @"Convert.ToDouble(zone.Get(${variable}))";
                string[] variableNames = new string[] { "ExpandedCohortNo", "AppearedCohortNo", "GreenCohortNo", "SenescingCohortNo" };
                foreach (string variableName in variableNames)
                {
                    string pattern = @"\(double\)zone.Get\((?<variable>\"".+\.Leaf\." + variableName + @"\"")\)";
                    ConverterUtilities.SearchReplaceManagerCodeUsingRegEx(manager, pattern, replacePattern, null);
                }
            }
        }

        /// <summary>
        /// Upgrades to version 28. Change ICrop to IPlant
        /// </summary>
        /// <param name="node">The node to upgrade.</param>
        /// <param name="fileName">The name of the .apsimx file</param>
        private static void UpgradeToVersion28(XmlNode node, string fileName)
        {
            foreach (XmlNode manager in XmlUtilities.FindAllRecursivelyByType(node, "manager"))
            {
                ConverterUtilities.SearchReplaceManagerCode(manager, " ICrop", " IPlant");
                ConverterUtilities.SearchReplaceManagerCode(manager, "(ICrop)", "(IPlant)");
            }
        }


        /// <summary>
        /// Upgrades to version 29. Change AgPasture to have leaves, stems, stolons included as child model nodes
        /// </summary>
        /// <param name="node">The node to upgrade.</param>
        /// <param name="fileName">The name of the .apsimx file</param>
        private static void UpgradeToVersion29(XmlNode node, string fileName)
        {
            foreach (XmlNode pasture in XmlUtilities.FindAllRecursivelyByType(node, "PastureSpecies"))
            {
                XmlNode leaves = pasture.AppendChild(node.OwnerDocument.CreateElement("PastureAboveGroundOrgan"));
                XmlUtilities.SetValue(leaves, "Name", "Leaves");
                XmlNode genericTissue1 = leaves.AppendChild(node.OwnerDocument.CreateElement("GenericTissue"));
                XmlUtilities.SetValue(genericTissue1, "Name", "LeafCohort1");
                XmlNode genericTissue2 = leaves.AppendChild(node.OwnerDocument.CreateElement("GenericTissue"));
                XmlUtilities.SetValue(genericTissue2, "Name", "LeafCohort2");
                XmlNode genericTissue3 = leaves.AppendChild(node.OwnerDocument.CreateElement("GenericTissue"));
                XmlUtilities.SetValue(genericTissue3, "Name", "LeafCohort3");
                XmlNode genericTissue4 = leaves.AppendChild(node.OwnerDocument.CreateElement("GenericTissue"));
                XmlUtilities.SetValue(genericTissue4, "Name", "Dead");

                XmlNode stems = pasture.AppendChild(node.OwnerDocument.CreateElement("PastureAboveGroundOrgan"));
                XmlUtilities.SetValue(stems, "Name", "Stems");
                genericTissue1 = stems.AppendChild(node.OwnerDocument.CreateElement("GenericTissue"));
                XmlUtilities.SetValue(genericTissue1, "Name", "LeafCohort1");
                genericTissue2 = stems.AppendChild(node.OwnerDocument.CreateElement("GenericTissue"));
                XmlUtilities.SetValue(genericTissue2, "Name", "LeafCohort2");
                genericTissue3 = stems.AppendChild(node.OwnerDocument.CreateElement("GenericTissue"));
                XmlUtilities.SetValue(genericTissue3, "Name", "LeafCohort3");
                genericTissue4 = stems.AppendChild(node.OwnerDocument.CreateElement("GenericTissue"));
                XmlUtilities.SetValue(genericTissue4, "Name", "Dead");

                XmlNode stolons = pasture.AppendChild(node.OwnerDocument.CreateElement("PastureAboveGroundOrgan"));
                XmlUtilities.SetValue(stolons, "Name", "Stolons");
                genericTissue1 = stolons.AppendChild(node.OwnerDocument.CreateElement("GenericTissue"));
                XmlUtilities.SetValue(genericTissue1, "Name", "LeafCohort1");
                genericTissue2 = stolons.AppendChild(node.OwnerDocument.CreateElement("GenericTissue"));
                XmlUtilities.SetValue(genericTissue2, "Name", "LeafCohort2");
                genericTissue3 = stolons.AppendChild(node.OwnerDocument.CreateElement("GenericTissue"));
                XmlUtilities.SetValue(genericTissue3, "Name", "LeafCohort3");
                genericTissue4 = stolons.AppendChild(node.OwnerDocument.CreateElement("GenericTissue"));
                XmlUtilities.SetValue(genericTissue4, "Name", "Dead");
            }
        }

        /// <summary>
        /// Upgrades to version 30. Change DisplayAttribute
        /// </summary>
        /// <param name="node">The node to upgrade.</param>
        /// <param name="fileName">The name of the .apsimx file</param>
        private static void UpgradeToVersion30(XmlNode node, string fileName)
        {
            foreach (XmlNode manager in XmlUtilities.FindAllRecursivelyByType(node, "manager"))
            {
                string pattern = @"DisplayType *= *DisplayAttribute\.DisplayTypeEnum\.";
                ConverterUtilities.SearchReplaceManagerCodeUsingRegEx(manager, pattern, "Type=DisplayType.", null);
            }
        }


        /// <summary>
        /// Upgrades to version 31. Change DisplayAttribute
        /// </summary>
        /// <param name="node">The node to upgrade.</param>
        /// <param name="fileName">The name of the .apsimx file</param>
        private static void UpgradeToVersion31(XmlNode node, string fileName)
        {
            foreach (XmlNode manager in XmlUtilities.FindAllRecursivelyByType(node, "manager"))
            {
                ConverterUtilities.SearchReplaceManagerCodeUsingRegEx(manager, @"\.SoilWater\.SetWater_frac\((?<variable>.+)\)", ".SoilWater.SW = ${variable}", null);
                ConverterUtilities.SearchReplaceManagerCodeUsingRegEx(manager, @"\.SoilWater\.outflow_lat", ".SoilWater.LateralOutflow", null);
                ConverterUtilities.SearchReplaceManagerCodeUsingRegEx(manager, @"\.SoilWater\.flow_no3", ".SoilWater.FlowNO3", null);
                ConverterUtilities.SearchReplaceManagerCodeUsingRegEx(manager, @"\.SoilWater\.flow_nh4", ".SoilWater.FlowNH4", null);
                ConverterUtilities.SearchReplaceManagerCodeUsingRegEx(manager, @"\.SoilWater\.flow", ".SoilWater.Flow", null);
                ConverterUtilities.SearchReplaceManagerCodeUsingRegEx(manager, @"\.SoilWater\.flux", ".SoilWater.Flux", null);
                ConverterUtilities.SearchReplaceManagerCodeUsingRegEx(manager, @"\.SoilWater\.residueinterception", ".SoilWater.ResidueInterception", null);
            }
            foreach (XmlNode report in XmlUtilities.FindAllRecursivelyByType(node, "report"))
            {
                ConverterUtilities.SearchReplaceReportCodeUsingRegEx(report, @"\.SoilWater\.SetWater_frac\((?<variable>.+)\)", ".SoilWater.SW = ${variable}");
                ConverterUtilities.SearchReplaceReportCodeUsingRegEx(report, @"\.SoilWater\.outflow_lat", ".SoilWater.LateralOutflow");
                ConverterUtilities.SearchReplaceReportCodeUsingRegEx(report, @"\.SoilWater\.flow_no3", ".SoilWater.FlowNO3");
                ConverterUtilities.SearchReplaceReportCodeUsingRegEx(report, @"\.SoilWater\.flow_nh4", ".SoilWater.FlowNH4");
                ConverterUtilities.SearchReplaceReportCodeUsingRegEx(report, @"\.SoilWater\.flow", ".SoilWater.Flow");
                ConverterUtilities.SearchReplaceReportCodeUsingRegEx(report, @"\.SoilWater\.flux", ".SoilWater.Flux");
                ConverterUtilities.SearchReplaceReportCodeUsingRegEx(report, @"\.SoilWater\.residueinterception", ".SoilWater.ResidueInterception");
            }
        }

        /// <summary>
        /// Change the VaryByIndex in series from an integer index to a name of a factor.
        /// </summary>
        /// <param name="node">The node to upgrade.</param>
        /// <param name="fileName">The name of the .apsimx file</param>
        private static void UpgradeToVersion32(XmlNode node, string fileName)
        {
            foreach (XmlNode series in XmlUtilities.FindAllRecursivelyByType(node, "series"))
            {
                string[] parentTypesToMatch = new string[] { "Simulation", "Zone", "Experiment", "Folder", "Simulations" };
                XmlNode parent = XmlUtilities.ParentOfType(series, parentTypesToMatch);
                List<KeyValuePair<string, string>> factorNames;
                do
                {
                    factorNames = GetFactorNames(parent);
                    parent = parent.ParentNode;
                }
                while (factorNames.Count == 0 && parent != null);

                var uniqueFactorNames = CalculateDistinctFactorNames(factorNames);
                string value = XmlUtilities.Value(series, "FactorIndexToVaryColours");
                if (value != string.Empty)
                {
                    int index = Convert.ToInt32(value);
                    if (index > -1 && index < uniqueFactorNames.Count())
                        XmlUtilities.SetValue(series, "FactorToVaryColours", uniqueFactorNames[index]);
                    XmlUtilities.DeleteValue(series, "FactorIndexToVaryColours");
                }

                value = XmlUtilities.Value(series, "FactorIndexToVaryMarkers");
                if (value != string.Empty)
                {
                    int index = Convert.ToInt32(value);
                    if (index > -1 && index < uniqueFactorNames.Count())
                        XmlUtilities.SetValue(series, "FactorToVaryMarkers", uniqueFactorNames[index]);
                    XmlUtilities.DeleteValue(series, "FactorIndexToVaryMarkers");
                }

                value = XmlUtilities.Value(series, "FactorIndexToVaryLines");
                if (value != string.Empty)
                {
                    int index = Convert.ToInt32(value);
                    if (index > -1 && index < uniqueFactorNames.Count())
                        XmlUtilities.SetValue(series, "FactorToVaryLines", uniqueFactorNames[index]);
                    XmlUtilities.DeleteValue(series, "FactorIndexToVaryLines");
                }
            }
        }

        /// <summary>
        /// Create graph definitions for the specified model
        /// </summary>
        /// <param name="node"></param>
        private static List<KeyValuePair<string, string>> GetFactorNames(XmlNode node)
        {
            string[] zoneTypes = new string[] { "Zone", "AgroforestrySystem", "CircularZone", "ZoneCLEM", "RectangularZone", "StripCropZone" };
            var factors = new List<KeyValuePair<string, string>>();
            if (node.Name == "Simulation" || Array.IndexOf(zoneTypes, node.Name) != -1)
                factors.AddRange(BuildListFromSimulation(node));
            else if (node.Name == "Experiment")
                factors.AddRange(BuildListFromExperiment(node));
            else
            {
                foreach (XmlNode child in node.ChildNodes)
                {
                    if (child.Name == "Simulation" || child.Name == "Experiment" || child.Name == "Folder")
                        factors.AddRange(GetFactorNames(child));
                }
            }
            return factors;
        }


        /// <summary>
        /// Build a list of simulation / zone pairs from the specified experiment
        /// </summary>
        /// <param name="node"></param>
        /// <returns></returns>
        private static List<KeyValuePair<string, string>> BuildListFromExperiment(XmlNode node)
        {
            string[] zoneTypes = new string[] { "Zone", "AgroforestrySystem", "CircularZone", "ZoneCLEM", "RectangularZone", "StripCropZone" };

            var factors = new List<KeyValuePair<string, string>>();

            Experiment exp = XmlUtilities.Deserialise(node, typeof(Experiment)) as Experiment;
            Apsim.ParentAllChildren(exp);
            if (exp != null)
            {
                XmlNode baseSimulation = XmlUtilities.FindByType(node, "Simulation");
                foreach (XmlNode zone in XmlUtilities.FindAllRecursivelyByTypes(baseSimulation, zoneTypes))
                {
                    foreach (List<FactorValue> combination in (exp).AllCombinations())
                    {
                        string zoneName = XmlUtilities.Value(zone, "Name");
                        string simulationName = exp.Name;
                        factors.Add(new KeyValuePair<string, string>("Simulation", null));
                        factors.Add(new KeyValuePair<string, string>("Zone", zoneName));
                        foreach (FactorValue value in combination)
                        {
                            simulationName += value.Name;
                            string factorName = value.Factor.Name;
                            if (value.Factor.Parent is Factor)
                            {
                                factorName = value.Factor.Parent.Name;
                            }
                            string factorValue = value.Name.Replace(factorName, "");
                            factors.Add(new KeyValuePair<string, string>(factorName, factorValue));
                        }
                        factors.Add(new KeyValuePair<string, string>("Experiment", exp.Name));
                    }
                }
            }
            return factors;
        }

        /// <summary>
        /// Build a list of simulation / zone pairs from the specified simulation
        /// </summary>
        /// <param name="node">This can be either a simulation or a zone</param>
        /// <returns>A list of simulation / zone pairs</returns>
        private static List<KeyValuePair<string, string>> BuildListFromSimulation(XmlNode node)
        {
            var simulationZonePairs = new List<KeyValuePair<string, string>>();
            simulationZonePairs.Add(new KeyValuePair<string, string>("Simulation", XmlUtilities.Value(node, "Name")));
            foreach (XmlNode zone in XmlUtilities.ChildNodes(node, "Zone"))
                simulationZonePairs.Add(new KeyValuePair<string, string>("Zone", XmlUtilities.Value(zone, "Name")));
            return simulationZonePairs;
        }


        /// <summary>
        /// Go through all factors and determine which are distict.
        /// </summary>
        /// <param name="factors">A list of simulation zones.</param>
        private static List<string> CalculateDistinctFactorNames(List<KeyValuePair<string, string>> factors)
        {
            var factorNamesToReturn = new List<string>();
            var factorNames = factors.Select(f => f.Key).Distinct();
            foreach (var factorName in factorNames)
            {
                List<string> factorValues = new List<string>();
                var matchingFactors = factors.FindAll(f => f.Key == factorName);
                var matchingFactorValues = matchingFactors.Select(f => f.Value);

                if (matchingFactorValues.Distinct().Count() > 1)
                {
                    // All factor values are the same so remove the factor.
                    factorNamesToReturn.Add(factorName);
                }
            }
            return factorNamesToReturn;
        }

        /// <summary>
        /// Change the stores object array in Supplement components to Stores
        /// </summary>
        /// <param name="node">The node to upgrade.</param>
        /// <param name="fileName">The name of the .apsimx file</param>
        private static void UpgradeToVersion33(XmlNode node, string fileName)
        {
            // Find all the Supplement components
            List<XmlNode> nodeList = new List<XmlNode>(XmlUtilities.FindAllRecursivelyByType(node, "Supplement"));

            foreach (XmlNode supplementNode in nodeList)
            {
                ConverterUtilities.RenameNode(supplementNode, "stores", "Stores");
            }
        }

        /// <summary>
        /// Upgrades to version 34. Change DisplayAttribute
        /// </summary>
        /// <param name="node">The node to upgrade.</param>
        /// <param name="fileName">The name of the .apsimx file</param>
        private static void UpgradeToVersion34(XmlNode node, string fileName)
        {
            foreach (XmlNode manager in XmlUtilities.FindAllRecursivelyByType(node, "manager"))
            {
                ConverterUtilities.SearchReplaceManagerCode(manager, @"Models.SurfaceOM", "Models.Surface");
            }
            foreach (XmlNode surfaceOrganicMatter in XmlUtilities.FindAllRecursivelyByType(node, "SurfaceOrganicMatter"))
            {
                XmlUtilities.DeleteValue(surfaceOrganicMatter, "ResidueTypes");
                XmlUtilities.SetValue(surfaceOrganicMatter, "ResourceName", "SurfaceOrganicMatter");
                XmlUtilities.Rename(surfaceOrganicMatter, "PoolName", "InitialResidueName");
                XmlUtilities.Rename(surfaceOrganicMatter, "type", "InitialResidueType");
                XmlUtilities.Rename(surfaceOrganicMatter, "mass", "InitialResidueMass");
                XmlUtilities.Rename(surfaceOrganicMatter, "standing_fraction", "InitialStandingFraction");
                XmlUtilities.Rename(surfaceOrganicMatter, "cnr", "InitialCNR");
                XmlUtilities.Rename(surfaceOrganicMatter, "cpr", "InitialCPR");
                if (XmlUtilities.Value(surfaceOrganicMatter, "InitialCPR") == string.Empty)
                    XmlUtilities.DeleteValue(surfaceOrganicMatter, "InitialCPR");
            }
        }
        /// <summary>
        /// Change the stores object array in Supplement components to Stores
        /// </summary>
        /// <param name="node">The node to upgrade.</param>
        /// <param name="fileName">The name of the .apsimx file</param>
        private static void UpgradeToVersion35(XmlNode node, string fileName)
        {
            ConverterUtilities.RenameNode(node, "soil_heat_flux_fraction", "SoilHeatFluxFraction");
            ConverterUtilities.RenameNode(node, "night_interception_fraction", "NightInterceptionFraction");
            ConverterUtilities.RenameNode(node, "refheight", "ReferenceHeight");
        }
<<<<<<< HEAD
		
		        /// <summary>
        /// Remove apex nodes from leaf objects
=======
        /// <summary>
        /// Change the stores object array in Supplement components to Stores
>>>>>>> cce7c15b
        /// </summary>
        /// <param name="node">The node to upgrade.</param>
        /// <param name="fileName">The name of the .apsimx file</param>
        private static void UpgradeToVersion36(XmlNode node, string fileName)
        {
<<<<<<< HEAD
            // Find all the Supplement components
            List<XmlNode> nodeList = XmlUtilities.FindAllRecursivelyByType(node, "ApexStandard");

            foreach (XmlNode apexNode in nodeList)
                apexNode.ParentNode.RemoveChild(apexNode);
        }
		
		    
=======
            foreach (XmlNode report in XmlUtilities.FindAllRecursivelyByType(node, "report"))
                ConverterUtilities.SearchReplaceReportCode(report, ".WaterSupplyDemandRatio", ".Leaf.Fw");
            foreach (XmlNode n in XmlUtilities.FindAllRecursivelyByType(node, "XProperty"))
                if (n.InnerText.Contains(".WaterSupplyDemandRatio"))
                    n.InnerText = n.InnerText.Replace(".WaterSupplyDemandRatio",".Leaf.Fw");
        }

>>>>>>> cce7c15b
    }
}<|MERGE_RESOLUTION|>--- conflicted
+++ resolved
@@ -16,7 +16,7 @@
     public class Converter
     {
         /// <summary>Gets the lastest .apsimx file format version.</summary>
-        public static int LastestVersion { get { return 36; } }
+        public static int LastestVersion { get { return 37; } }
 
         /// <summary>Converts to file to the latest version.</summary>
         /// <param name="fileName">Name of the file.</param>
@@ -1121,36 +1121,32 @@
             ConverterUtilities.RenameNode(node, "night_interception_fraction", "NightInterceptionFraction");
             ConverterUtilities.RenameNode(node, "refheight", "ReferenceHeight");
         }
-<<<<<<< HEAD
-		
-		        /// <summary>
-        /// Remove apex nodes from leaf objects
-=======
         /// <summary>
         /// Change the stores object array in Supplement components to Stores
->>>>>>> cce7c15b
         /// </summary>
         /// <param name="node">The node to upgrade.</param>
         /// <param name="fileName">The name of the .apsimx file</param>
         private static void UpgradeToVersion36(XmlNode node, string fileName)
         {
-<<<<<<< HEAD
-            // Find all the Supplement components
-            List<XmlNode> nodeList = XmlUtilities.FindAllRecursivelyByType(node, "ApexStandard");
-
-            foreach (XmlNode apexNode in nodeList)
-                apexNode.ParentNode.RemoveChild(apexNode);
-        }
-		
-		    
-=======
             foreach (XmlNode report in XmlUtilities.FindAllRecursivelyByType(node, "report"))
                 ConverterUtilities.SearchReplaceReportCode(report, ".WaterSupplyDemandRatio", ".Leaf.Fw");
             foreach (XmlNode n in XmlUtilities.FindAllRecursivelyByType(node, "XProperty"))
                 if (n.InnerText.Contains(".WaterSupplyDemandRatio"))
                     n.InnerText = n.InnerText.Replace(".WaterSupplyDemandRatio",".Leaf.Fw");
         }
-
->>>>>>> cce7c15b
+		
+		/// <summary>
+        /// Remove apex nodes from leaf objects
+        /// </summary>
+        /// <param name="node">The node to upgrade.</param>
+        /// <param name="fileName">The name of the .apsimx file</param>
+        private static void UpgradeToVersion37(XmlNode node, string fileName)
+        {
+            // Find all the Supplement components
+            List<XmlNode> nodeList = XmlUtilities.FindAllRecursivelyByType(node, "ApexStandard");
+
+            foreach (XmlNode apexNode in nodeList)
+                apexNode.ParentNode.RemoveChild(apexNode);
+        }
     }
 }