﻿namespace Models.Core.Run
{
    using APSIM.Shared.JobRunning;
    using Models.Soils.Standardiser;
    using Models.Storage;
    using System;
    using System.Collections.Generic;
    using System.Linq;
    using System.Threading;

    /// <summary>
    /// Encapsulates all the bits that are need to construct a simulation
    /// and the associated metadata describing a simulation.
    /// </summary>
    [Serializable]
    public class SimulationDescription : IRunnable
    {
        /// <summary>The top level simulations instance.</summary>
        private IModel topLevelModel;

        /// <summary>The base simulation.</summary>
        private Simulation baseSimulation;

        /// <summary>A list of all replacements to apply to simulation to run.</summary>
        private List<IReplacement> replacementsToApply = new List<IReplacement>();

        /// <summary>Do we clone the simulation before running?</summary>
        private bool doClone;

        /// <summary>
        /// Constructor
        /// </summary>
        /// <param name="sim">The simulation to run.</param>
        /// <param name="name">The name of the simulation.</param>
        /// <param name="clone">Clone the simulation passed in before running?</param>
        public SimulationDescription(Simulation sim, string name = null, bool clone = true)
        {
            baseSimulation = sim;
            if (sim != null)
            {
                IModel topLevel = sim;
                while (topLevel.Parent != null)
                    topLevel = topLevel.Parent;
                topLevelModel = topLevel;
            }

            if (name == null && baseSimulation != null)
                Name = baseSimulation.Name;
            else
                Name = name;
            doClone = clone;
        }

        /// <summary>name</summary>
        public string Name { get; }

        /// <summary>Gets / sets the list of descriptors for this simulaton.</summary>
        public List<Descriptor> Descriptors { get; set; } = new List<Descriptor>();

        /// <summary>Gets or sets the DataStore for this simulaton.</summary>
        public DataStore Storage
        {
            get
            {
                var scope = new ScopingRules();
                return scope.FindAll(baseSimulation).First(model => model is DataStore) as DataStore;
            }
        }
        /// <summary>
        /// Add an override to replace an existing model, as specified by the
        /// path, with a replacement model.
        /// </summary>
        /// <param name="replacement">An instance of a replacement that needs to be applied when simulation is run.</param>
        public void AddOverride(IReplacement replacement)
        {
            replacementsToApply.Add(replacement);
        }

        /// <summary>
        /// Add a property override to replace an existing value, as specified by a
        /// path.
        /// </summary>
        /// <param name="path">The path to use to locate the model to replace.</param>
        /// <param name="replacement">The model to use as the replacement.</param>
        public void AddOverride(string path, object replacement)
        {
            replacementsToApply.Add(new PropertyReplacement(path, replacement));
        }

        /// <summary>Run the simulation.</summary>
        /// <param name="cancelToken"></param>
        public void Run(CancellationTokenSource cancelToken)
        {
            var simulationToRun = ToSimulation();
            simulationToRun.Run(cancelToken);
        }

        /// <summary>
        /// Convert the simulation decription to a simulation.
        /// path.
        /// </summary>
        public Simulation ToSimulation()
        {
            try
            {
                AddReplacements();

                Simulation newSimulation;
                if (doClone)
                    newSimulation = Apsim.Clone(baseSimulation) as Simulation;
                else
                    newSimulation = baseSimulation;

                if (string.IsNullOrWhiteSpace(Name))
                    newSimulation.Name = baseSimulation.Name;
                else
                    newSimulation.Name = Name;

                newSimulation.Parent = null;
                Apsim.ParentAllChildren(newSimulation);
                replacementsToApply.ForEach(r => r.Replace(newSimulation));

                // Give the simulation the descriptors.
                newSimulation.Descriptors = Descriptors;
<<<<<<< HEAD
                newSimulation.Services = GetServices();
=======

                // Standardise the soil.
                var soils = Apsim.ChildrenRecursively(newSimulation, typeof(Soils.Soil));
                foreach (Soils.Soil soil in soils)
                    SoilStandardiser.Standardise(soil);

>>>>>>> 313676c8
                return newSimulation;
            }
            catch (Exception err)
            {
                var message = "Error in file: " + baseSimulation.FileName + " Simulation: " + Name;
                throw new Exception(message, err);
            }
        }

        private List<object> GetServices()
        {
            List<object> services = new List<object>();
            if (topLevelModel is Simulations sims)
            {
                // If the top-level model is a simulations object, it will have access
                // to services such as the checkpoints. This should be passed into the
                // simulation to be used in link resolution. If we don't provide these
                // services to the simulation, it will not be able to resolve links to
                // checkpoints.
                services = sims.GetServices();
            }
            else
            {
                IModel storage = Apsim.Find(topLevelModel, typeof(IDataStore));
                services.Add(storage);
            }

            return services;
        }

        /// <summary>
        /// Return true if this simulation has a descriptor.
        /// </summary>
        /// <param name="descriptor">The descriptor to search for.</param>
        public bool HasDescriptor(Descriptor descriptor)
        {
            return Descriptors.Find(d => d.Name == descriptor.Name && d.Value == descriptor.Value) != null;
        }

        /// <summary>Add any replacements to all simulation descriptions.</summary>
        private void AddReplacements()
        {
            if (topLevelModel != null)
            {
                IModel replacements = Apsim.Child(topLevelModel, "Replacements");
                if (replacements != null)
                {
                    foreach (IModel replacement in replacements.Children)
                    {
                        var modelReplacement = new ModelReplacement(null, replacement);
                        replacementsToApply.Insert(0, modelReplacement);
                    }
                }
            }
        }

        /// <summary>Encapsulates a descriptor for a simulation.</summary>
        [Serializable]
        public class Descriptor
        {
            /// <summary>The name of the descriptor.</summary>
            public string Name { get; }

            /// <summary>The value of the descriptor.</summary>
            public string Value { get; }

            /// <summary>Constructor</summary>
            /// <param name="name">Name of the descriptor.</param>
            /// <param name="value">Value of the descriptor.</param>
            public Descriptor(string name, string value)
            {
                Name = name;
                Value = value;
            }
        }


        /// <summary>Compare two list of descriptors for equality.</summary>
        /// <param name="x"></param>
        /// <param name="y"></param>
        /// <returns>true if the are the same.</returns>
        public static bool Equals(List<SimulationDescription.Descriptor> x, List<SimulationDescription.Descriptor> y)
        {
            if (x.Count != y.Count)
                return false;
            for (int i = 0; i < x.Count; i++)
            {
                if (x[i].Name != y[i].Name ||
                    x[i].Value != y[i].Value)
                    return false;
            }
            return true;
        }

    }
}<|MERGE_RESOLUTION|>--- conflicted
+++ resolved
@@ -122,16 +122,13 @@
 
                 // Give the simulation the descriptors.
                 newSimulation.Descriptors = Descriptors;
-<<<<<<< HEAD
                 newSimulation.Services = GetServices();
-=======
 
                 // Standardise the soil.
                 var soils = Apsim.ChildrenRecursively(newSimulation, typeof(Soils.Soil));
                 foreach (Soils.Soil soil in soils)
                     SoilStandardiser.Standardise(soil);
 
->>>>>>> 313676c8
                 return newSimulation;
             }
             catch (Exception err)
