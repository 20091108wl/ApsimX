﻿using Microsoft.VisualBasic;
using System;
using System.Collections;
using System.Collections.Generic;
using System.Data;
using System.Diagnostics;
using System.Text;
using Models.Core;
using Models;
using Models.PMF;
using Models.PMF.Slurp;
using System.Xml.Serialization;

namespace Models
{
    public class CanopyEnergyBalanceInterceptionlayerType
    {
        public double thickness;
        public double amount;
    }
    public class CanopyEnergyBalanceInterceptionType
    {
        public string name = "";
        public string CropType = "";
        public CanopyEnergyBalanceInterceptionlayerType[] layer;
    }
    public class CanopyEnergyBalanceType
    {
        public CanopyEnergyBalanceInterceptionType[] Interception;
        public double transmission;
    }
    public class NewPotentialGrowthType
    {
        public string sender = "";
        public double frgr;
    }
    public class CanopyWaterBalanceCanopyType
    {
        public string name = "";
        public string CropType = "";
        public double PotentialEp;
    }
    public class CanopyWaterBalanceType
    {
        public CanopyWaterBalanceCanopyType[] Canopy;
        public double eo;
        public double interception;
    }
    public class KeyValueArraypair_listType
    {
        public string key = "";
        public double value;
    }

    public class ChangeGSMaxType
    {
        public string component = "";
        public double dlt;
    }
    public class KeyValueArrayType
    {
        public KeyValueArraypair_listType[] pair_list;
    }
    public class NewCanopyType
    {
        public string sender = "";
        public double height;
        public double depth;
        public double lai;
        public double lai_tot;
        public double cover;
        public double cover_tot;
    }

    public delegate void KeyValueArraypair_listDelegate(KeyValueArraypair_listType Data);
    public delegate void CanopyWaterBalanceDelegate(CanopyWaterBalanceType Data);
    public delegate void CanopyEnergyBalanceDelegate(CanopyEnergyBalanceType Data);


    /// <remarks>
    /// <para>
    /// I have generally followed the original division of interface code and "science" code
    /// into different units (formerly MicroMet.for and MicroScience.for)
    /// </para>
    ///
    /// <para>
    /// Function routines were changed slightly as part of the conversion process. The "micromet_"
    /// prefixes were dropped, as the functions are now members of a MicroMet class, and that class
    /// membership keeps them distinguishable from other functions. A prefix of "Calc" was added to
    /// some function names (e.g., CalcAverageT) if, after dropping the old "micromet_" prefix, there
    /// was potential confusion between the function name and a variable name.
    /// </para>
    ///
    /// <para> The following Fortran routines, originally in MicroScience.for, were NOT converted, 
    /// because they were not actively being used:</para>
    /// <para>    micromet_PenmanMonteith (the converted routine below was originally micromet_Penman_Monteith from MicroMet.for)</para>
    /// <para>    micromet_ActualCanopyCond (the routine below was originally micromet_CanopyConductance)</para>
    /// <para>    micromet_FrictionVelocity</para>
    /// <para>    micromet_ZeroPlaneDispl</para>
    /// <para>    micromet_RoughnessLength</para>
    /// <para>    micromet_Radn2SolRad</para>
    /// <para>    micromet_FreeEvapRate</para>
    /// <para>    micromet_AerodynamicConductance (the routine below was originally micromet_AerodynamicConductanceFAO)</para>
    /// </remarks>
    /// <summary>
    /// A more-or-less direct port of the Fortran MicroMet model
    /// Ported by Eric Zurcher Jun 2011, first to C#, then automatically
    /// to VB via the converter in SharpDevelop.
    /// Ported back to C# by Dean Holzworth
    /// </summary>
    [Serializable]
    [ViewName("UserInterface.Views.GridView")]
    [PresenterName("UserInterface.Presenters.PropertyPresenter")]
    public partial class MicroClimate : Model
    {
        [Link]
        Clock Clock = null;

        [Link]
        WeatherFile Weather = null;

        private double _albedo = 0;

        /// <summary>
        /// Constructor
        /// </summary>
        public MicroClimate()
        {
            a_interception = 0.0;
            b_interception = 1.0;
            c_interception = 0.0;
            d_interception = 0.0;
            soil_albedo = 0.23;
        }


        #region "Parameters used to initialise the model"
        #region "Parameters set in the GUI by the user"
        [Bounds(Lower = 0.0, Upper = 10.0)]
        [Units("mm/mm")]
        public double a_interception { get; set; }

        [Bounds(Lower = 0.0, Upper = 5.0)]
        public double b_interception {get; set;}

        [Bounds(Lower = 0.0, Upper = 10.0)]
        [Units("mm")]
        public double c_interception { get; set; }

        [Bounds(Lower = 0.0, Upper = 20.0)]
        [Units("mm")]
        public double d_interception { get; set; }

        [Bounds(Lower = 0.0, Upper = 1.0)]
        public double soil_albedo { get; set; }

        #endregion

        #region "Parameters not normally settable from the GUI by the user"
        [Bounds(Lower = 900.0, Upper = 1100.0)]
        [Units("hPa")]
        [Description("")]

        public double air_pressure = 1010;
        [Bounds(Lower = 0.9, Upper = 1.0)]
        [Units("")]
        [Description("")]

        public double soil_emissivity = 0.96;

        [Bounds(Lower = -20.0, Upper = 20.0)]
        [Units("deg")]
        [Description("")]

        public double sun_angle = 15.0;
        [Bounds(Lower = 0.0, Upper = 1.0)]
        [Units("")]
        [Description("")]

        public double soil_heat_flux_fraction = 0.4;
        [Bounds(Lower = 0.0, Upper = 1.0)]
        [Units("")]
        [Description("")]

        public double night_interception_fraction = 0.5;
        [Bounds(Lower = 0.0, Upper = 10.0)]
        [Units("m/s")]
        [Description("")]

        public double windspeed_default = 3.0;
        [Bounds(Lower = 0.0, Upper = 10.0)]
        [Units("m")]
        [Description("")]

        public double refheight = 2.0;
        [Bounds(Lower = 0.0, Upper = 1.0)]
        [Units("0-1")]
        [Description("")]

        public double albedo = 0.15;
        [Bounds(Lower = 0.9, Upper = 1.0)]
        [Units("0-1")]
        [Description("")]

        public double emissivity = 0.96;
        [Bounds(Lower = 0.0, Upper = 1.0)]
        [Units("m/s")]
        [Description("")]

        public double gsmax = 0.01;
        [Bounds(Lower = 0.0, Upper = 1000.0)]
        [Units("W/m^2")]
        [Description("")]

        public double r50 = 200;
        #endregion

        #endregion

        #region "Outputs we make available"

        [Units("mm")]
        [Description("interception")]
        public double interception
        {
            get
            {
                double totalInterception = 0.0;
                for (int i = 0; i <= numLayers - 1; i++)
                {
                    for (int j = 0; j <= ComponentData.Count - 1; j++)
                    {
                        totalInterception += ComponentData[j].interception[i];
                    }
                }
                return totalInterception;
            }
        }

        public double gc
        {
            // Should this be returning a sum or an array instead of just the first value???
            get { return ((ComponentData.Count > 0) && (numLayers > 0)) ? ComponentData[0].Gc[0] : 0.0; }
        }

        public double ga
        {
            // Should this be returning a sum or an array instead of just the first value???
            get { return ((ComponentData.Count > 0) && (numLayers > 0)) ? ComponentData[0].Ga[0] : 0.0; }
        }

        public double petr
        {
            get
            {
                double totalPetr = 0.0;
                for (int i = 0; i <= numLayers - 1; i++)
                {
                    for (int j = 0; j <= ComponentData.Count - 1; j++)
                    {
                        totalPetr += ComponentData[j].PETr[i];
                    }
                }
                return totalPetr;
            }
        }

        public double peta
        {
            get
            {
                double totalPeta = 0.0;
                for (int i = 0; i <= numLayers - 1; i++)
                {
                    for (int j = 0; j <= ComponentData.Count - 1; j++)
                    {
                        totalPeta += ComponentData[j].PETa[i];
                    }
                }
                return totalPeta;
            }
        }

        public double net_radn
        {
            get { return radn * (1.0 - _albedo) + netLongWave; }
        }

        public double net_rs
        {
            get { return radn * (1.0 - _albedo); }
        }

        public double net_rl
        {
            get { return netLongWave; }
        }

        [XmlIgnore]
        public double soil_heat = 0.0;

        [XmlIgnore]
        public double dryleaffraction = 0.0;

        public KeyValueArrayType gsmax_array
        {
            get
            {
                KeyValueArrayType _gsmax_array = new KeyValueArrayType();
                Array.Resize<KeyValueArraypair_listType>(ref _gsmax_array.pair_list, ComponentData.Count);
                for (int j = 0; j <= ComponentData.Count - 1; j++)
                {
                    _gsmax_array.pair_list[j] = new KeyValueArraypair_listType();
                    _gsmax_array.pair_list[j].key = ComponentData[j].Name;
                    _gsmax_array.pair_list[j].value = ComponentData[j].Gsmax;
                }
                return _gsmax_array;
            }
        }
        #endregion

        #region "Events which we publish"
        public event CanopyWaterBalanceDelegate Canopy_Water_Balance;

        public event CanopyEnergyBalanceDelegate Canopy_Energy_Balance;
        #endregion

        #region "Events to which we subscribe, and their handlers"


        [EventSubscribe("Tick")]
        private void OnTick(object sender, EventArgs e)
        {
            day = Clock.Today.DayOfYear;
            year = Clock.Today.Year;
            //DateUtility.JulianDayNumberToDayOfYear(time.startday, day, year)
        }

        [EventSubscribe("ChangeGSMax")]
        private void OnChangeGSMax(ChangeGSMaxType ChangeGSMax)
        {
            int senderIdx = FindComponentIndex(ChangeGSMax.component);
            if (senderIdx < 0)
            {
                throw new Exception("Unknown Canopy Component: " + Convert.ToString(ChangeGSMax.component));
            }
            ComponentData[senderIdx].Gsmax += ChangeGSMax.dlt;
        }



        /// <summary>
        /// Obtain all relevant met data
        /// </summary>
        [EventSubscribe("NewWeatherDataAvailable")]
        private void OnNewWeatherDataAvailable(Models.WeatherFile.NewMetType NewMet)
        {
            radn = NewMet.radn;
            maxt = NewMet.maxt;
            mint = NewMet.mint;
            rain = NewMet.rain;
            vp = NewMet.vp;
            wind = NewMet.wind;
        }

        [EventSubscribe("MiddleOfDay")]
        private void OnProcess(object sender, EventArgs e)
        {
            CalculateGc();
            CalculateGa();
            CalculateInterception();
            CalculatePM();
            CalculateOmega();

            SendEnergyBalanceEvent();
            SendWaterBalanceEvent();
        }

        [EventSubscribe("StartOfDay")]
        private void OnPrepare(object sender, EventArgs e)
        {
            MetVariables();
            CanopyCompartments();
            BalanceCanopyEnergy();
        }

        /// <summary>
        /// Register presence of a new crop
        /// </summary>
        [EventSubscribe("Sowing")]
        private void OnSowing(object sender, EventArgs e)
        {
            Model newCrop = sender as Model;

            int senderIdx = FindComponentIndex(newCrop.Name);

            // If sender is unknown, add it to the list
            if (senderIdx == -1)
                throw new ApsimXException(FullPath, "Cannot find MicroClimate definition for crop '" + newCrop.Name + "'");
            ComponentData[senderIdx].Name = newCrop.Name;
            if (newCrop is Plant)
                ComponentData[senderIdx].Type = (newCrop as Plant).CropType;
            else
                ComponentData[senderIdx].Type = newCrop.Name;
            Clear(ComponentData[senderIdx]);
        }

        /// <summary>
        /// Register presence of slurp
        /// </summary>
        [EventSubscribe("StartSlurp")]
        private void OnStartSlurp(object sender, EventArgs e)
        {
            Slurp newSlurp = sender as Slurp;

            int senderIdx = FindComponentIndex(newSlurp.Name);

            // If sender is unknown, add it to the list
            if (senderIdx == -1)
                throw new ApsimXException(FullPath, "Cannot find MicroClimate definition for Slurp");
            ComponentData[senderIdx].Name = newSlurp.Name;
            ComponentData[senderIdx].Type = newSlurp.CropType;
            Clear(ComponentData[senderIdx]);
        }

        private void Clear(ComponentDataStruct c)
        {
            c.CoverGreen = 0;
            c.CoverTot = 0;
            c.Depth = 0;
            c.Frgr = 0;
            c.Height = 0;
            c.K = 0;
            c.Ktot = 0;
            c.LAI = 0;
            c.LAItot = 0;
            Util.ZeroArray(c.layerLAI);
            Util.ZeroArray(c.layerLAItot);
            Util.ZeroArray(c.Ftot);
            Util.ZeroArray(c.Fgreen);
            Util.ZeroArray(c.Rs);
            Util.ZeroArray(c.Rl);
            Util.ZeroArray(c.Rsoil);
            Util.ZeroArray(c.Gc);
            Util.ZeroArray(c.Ga);
            Util.ZeroArray(c.PET);
            Util.ZeroArray(c.PETr);
            Util.ZeroArray(c.PETa);
            Util.ZeroArray(c.Omega);
            Util.ZeroArray(c.interception);
        }

        [EventSubscribe("NewCanopy")]
        private void OnNewCanopy(NewCanopyType newCanopy)
        {
            int senderIdx = FindComponentIndex(newCanopy.sender);
            if (senderIdx < 0)
            {
                throw new Exception("Unknown Canopy Component: " + Convert.ToString(newCanopy.sender));
            }
            ComponentData[senderIdx].LAI = newCanopy.lai;
            ComponentData[senderIdx].LAItot = newCanopy.lai_tot;
            ComponentData[senderIdx].CoverGreen = newCanopy.cover;
            ComponentData[senderIdx].CoverTot = newCanopy.cover_tot;
            ComponentData[senderIdx].Height = Math.Round(newCanopy.height, 5) / 1000.0;
            // Round off a bit and convert mm to m
            ComponentData[senderIdx].Depth = Math.Round(newCanopy.depth, 5) / 1000.0;
            // Round off a bit and convert mm to m
        }

        /// <summary>
        /// Obtain updated information about a plant's growth capacity
        /// </summary>
        [EventSubscribe("NewPotentialGrowth")]
        private void OnNewPotentialGrowth(NewPotentialGrowthType newPotentialGrowth)
        {
            int senderIdx = FindComponentIndex(newPotentialGrowth.sender);
            if (senderIdx < 0)
            {
                throw new Exception("Unknown Canopy Component: " + Convert.ToString(newPotentialGrowth.sender));
            }
            ComponentData[senderIdx].Frgr = newPotentialGrowth.frgr;
        }

        public override void OnCommencing()
        {
            foreach (ComponentDataStruct c in ComponentData)
                Clear(c);
            _albedo = albedo;
            windspeed_checked = false;
            netLongWave = 0;
            sumRs = 0;
            averageT = 0;
            sunshineHours = 0;
            fractionClearSky = 0;
            dayLength = 0;
            dayLengthLight = 0;
            numLayers = 0;
            DeltaZ = new double[-1 + 1];
            layerKtot = new double[-1 + 1];
            layerLAIsum = new double[-1 + 1];
            AddCropTypes();
        }


        #endregion

        #region "Useful constants"
        // Teten coefficients
        private const double svp_A = 6.106;
        // Teten coefficients
        private const double svp_B = 17.27;
        // Teten coefficients
        private const double svp_C = 237.3;
        // 0 C in Kelvin (g_k)
        private const double abs_temp = 273.16;
        // universal gas constant (J/mol/K)
        private const double r_gas = 8.3143;
        // molecular weight water (kg/mol)
        private const double mwh2o = 0.018016;
        // molecular weight air (kg/mol)
        private const double mwair = 0.02897;
        // molecular fraction of water to air ()
        private const double molef = mwh2o / mwair;
        // Specific heat of air at constant pressure (J/kg/K)
        private const double Cp = 1010.0;
        // Stefan-Boltzman constant
        private const double stef_boltz = 5.67E-08;
        // constant for cloud effect on longwave radiation
        private const double c_cloud = 0.1;
        // convert degrees to radians
        private const double Deg2Rad = Math.PI / 180.0;
        // kg/m3
        private const double RhoW = 998.0;
        // weights vpd towards vpd at maximum temperature
        private const double svp_fract = 0.66;
        private const double SunSetAngle = 0.0;
        // hours to seconds
        private const double hr2s = 60.0 * 60.0;
        #endregion
        #region "Various class variables"

        [Serializable]
        public class ComponentDataStruct
        {
            public string Name;
            public string Type;
            [XmlIgnore]
            public double LAI;
            [XmlIgnore]
            public double LAItot;
            [XmlIgnore]
            public double CoverGreen;
            [XmlIgnore]
            public double CoverTot;
            [XmlIgnore]
            public double Ktot;
            [XmlIgnore]
            public double K;
            [XmlIgnore]
            public double Height;
            [XmlIgnore]
            public double Depth;
            public double Albedo = 0.15;
            public double Emissivity = 0.96;
<<<<<<< HEAD
            
            public double Gsmax {get; set;}
=======
            public double Gsmax = 0.01;
>>>>>>> 5aa108bd
            public double R50 = 200;
            [XmlIgnore]
            public double Frgr;
            [XmlIgnore]
            public double[] layerLAI;
            [XmlIgnore]
            public double[] layerLAItot;
            [XmlIgnore]
            public double[] Ftot;
            [XmlIgnore]
            public double[] Fgreen;
            [XmlIgnore]
            public double[] Rs;
            [XmlIgnore]
            public double[] Rl;
            [XmlIgnore]
            public double[] Rsoil;
            [XmlIgnore]
            public double[] Gc;
            [XmlIgnore]
            public double[] Ga;
            [XmlIgnore]
            public double[] PET;
            [XmlIgnore]
            public double[] PETr;
            [XmlIgnore]
            public double[] PETa;
            [XmlIgnore]
            public double[] Omega;
            [XmlIgnore]
            public double[] interception;
        }

        private void AddCropTypes()
        {
            SetupCropTypes("crop", "Crop");
            SetupCropTypes("broccoli", "Crop");
            SetupCropTypes("tree", "Tree");
            SetupCropTypes("grandis", "Tree");
            SetupCropTypes("oilpalm", "Tree");
            SetupCropTypes("oilmallee", "Tree");
            SetupCropTypes("globulus", "Tree");
            SetupCropTypes("camaldulensis", "Tree");
            SetupCropTypes("grass", "Grass");
            SetupCropTypes("wheat", "Crop");
            SetupCropTypes("barley", "Crop");
            SetupCropTypes("canola", "Crop");
            SetupCropTypes("raphanus_raphanistrum", "Crop");
            SetupCropTypes("lolium_rigidum", "Crop");
            SetupCropTypes("chickpea", "Crop");
            SetupCropTypes("weed", "Crop");
            SetupCropTypes("oats", "Crop");
            SetupCropTypes("chickpea", "Crop");
            SetupCropTypes("fieldpea", "Crop");
            SetupCropTypes("sugar", "Crop");
            SetupCropTypes("potato", "Potato");
            SetupCropTypes("frenchbean", "Crop");
            SetupCropTypes("bambatsi", "C4grass");
            SetupCropTypes("lucerne", "Crop");
            SetupCropTypes("maize", "Crop");
            SetupCropTypes("banksia", "Tree");
            SetupCropTypes("understorey", "Crop");
            SetupCropTypes("ryegrass", "Grass");
            SetupCropTypes("vine", "Crop");
            SetupCropTypes("saltbush", "Tree");
            SetupCropTypes("sorghum", "Crop");
            SetupCropTypes("danthonia", "Grass");
            SetupCropTypes("nativepasture", "C4Grass");
            SetupCropTypes("raphanus_raphanistrum", "Crop");
            SetupCropTypes("canola", "Crop");
            SetupCropTypes("kale2", "Crop");
            SetupCropTypes("Carrots4", "Crop");
        }

        private void SetupCropTypes(string Name, string Type)
        {
            ComponentDataStruct CropType = new ComponentDataStruct();
            CropType.Name = Name;

            if (Type.Equals("Crop"))
            {
                CropType.Albedo = 0.26;
                CropType.Gsmax=0.011;
            }
            else if (Type.Equals("Grass"))
            {
                CropType.Albedo=0.23;
            }
            else if (Type.Equals("C4grass"))
            {
                CropType.Albedo=0.23;
                CropType.Gsmax=0.015;
                CropType.R50=150;
            }
            else if (Type.Equals("Tree"))
            {
                CropType.Albedo=0.15;
                CropType.Gsmax=0.005;
            }
            else if (Type.Equals("Tree2"))
            {
                CropType.Albedo=0.15;
                CropType.Gsmax=0.01;
                CropType.R50=100;
            }

            ComponentData.Add(CropType);
        }

        private double maxt;
        private double mint;
        private double radn;
        private double rain;
        private double vp;
        private double wind;
        private bool use_external_windspeed;

        private bool windspeed_checked = false;
        private int day;

        private int year;
        private double netLongWave;
        private double sumRs;
        private double averageT;
        private double sunshineHours;
        private double fractionClearSky;
        private double dayLength;
        private double dayLengthLight;
        private double[] DeltaZ = new double[-1 + 1];
        private double[] layerKtot = new double[-1 + 1];
        private double[] layerLAIsum = new double[-1 + 1];
        private int numLayers;

        [XmlElement("ComponentData")]
        public List<ComponentDataStruct> ComponentData { get; set; }

        #endregion

        private double FetchTableValue(string field, int compNo, int layerNo)
        {
            if (field == "LAI")
            {
                return ComponentData[compNo].layerLAI[layerNo];
            }
            else if (field == "Ftot")
            {
                return ComponentData[compNo].Ftot[layerNo];
            }
            else if (field == "Fgreen")
            {
                return ComponentData[compNo].Fgreen[layerNo];
            }
            else if (field == "Rs")
            {
                return ComponentData[compNo].Rs[layerNo];
            }
            else if (field == "Rl")
            {
                return ComponentData[compNo].Rl[layerNo];
            }
            else if (field == "Gc")
            {
                return ComponentData[compNo].Gc[layerNo];
            }
            else if (field == "Ga")
            {
                return ComponentData[compNo].Ga[layerNo];
            }
            else if (field == "PET")
            {
                return ComponentData[compNo].PET[layerNo];
            }
            else if (field == "PETr")
            {
                return ComponentData[compNo].PETr[layerNo];
            }
            else if (field == "PETa")
            {
                return ComponentData[compNo].PETa[layerNo];
            }
            else if (field == "Omega")
            {
                return ComponentData[compNo].Omega[layerNo];
            }
            else
            {
                throw new Exception("Unknown table element: " + field);
            }
        }

        private int FindComponentIndex(string name)
        {
            for (int i = 0; i <= ComponentData.Count - 1; i++)
            {
                if (ComponentData[i].Name.Equals(name, StringComparison.CurrentCultureIgnoreCase))
                {
                    return i;
                }
            }
            // Couldn't find

            if (name.Equals("wheat", StringComparison.CurrentCultureIgnoreCase))
            {
                // crop type
                ComponentData.Add(new ComponentDataStruct() { Name = name, Albedo = 0.26, Gsmax = 0.011 });
                return ComponentData.Count - 1;
            }
            return -1;
        }


        private void CanopyCompartments()
        {
            DefineLayers();
            DivideComponents();
            LightExtinction();
        }

        private void MetVariables()
        {
            // averageT = (maxt + mint) / 2.0;
            averageT = CalcAverageT(mint, maxt);

            // This is the length of time within the day during which
            //  Evaporation will take place
            dayLength = CalcDayLength(Weather.Latitude, day, sun_angle);

            // This is the length of time within the day during which
            // the sun is above the horizon
            dayLengthLight = CalcDayLength(Weather.Latitude, day, SunSetAngle);

            sunshineHours = CalcSunshineHours(radn, dayLengthLight, Weather.Latitude, day);

            fractionClearSky = Utility.Math.Divide(sunshineHours, dayLengthLight, 0.0);
        }

        /// <summary>
        /// Break the combined Canopy into layers
        /// </summary>
        private void DefineLayers()
        {
            double[] nodes = new double[2 * ComponentData.Count];
            int numNodes = 1;
            for (int compNo = 0; compNo <= ComponentData.Count - 1; compNo++)
            {
                double height = ComponentData[compNo].Height;
                double canopyBase = height - ComponentData[compNo].Depth;
                if (Array.IndexOf(nodes, height) == -1)
                {
                    nodes[numNodes] = height;
                    numNodes = numNodes + 1;
                }
                if (Array.IndexOf(nodes, canopyBase) == -1)
                {
                    nodes[numNodes] = canopyBase;
                    numNodes = numNodes + 1;
                }
            }
            Array.Resize<double>(ref nodes, numNodes);
            Array.Sort(nodes);
            numLayers = numNodes - 1;
            if (DeltaZ.Length != numLayers)
            {
                // Number of layers has changed; adjust array lengths
                Array.Resize<double>(ref DeltaZ, numLayers);
                Array.Resize<double>(ref layerKtot, numLayers);
                Array.Resize<double>(ref layerLAIsum, numLayers);

                for (int j = 0; j <= ComponentData.Count - 1; j++)
                {
                    Array.Resize<double>(ref ComponentData[j].Ftot, numLayers);
                    Array.Resize<double>(ref ComponentData[j].Fgreen, numLayers);
                    Array.Resize<double>(ref ComponentData[j].Rs, numLayers);
                    Array.Resize<double>(ref ComponentData[j].Rl, numLayers);
                    Array.Resize<double>(ref ComponentData[j].Rsoil, numLayers);
                    Array.Resize<double>(ref ComponentData[j].Gc, numLayers);
                    Array.Resize<double>(ref ComponentData[j].Ga, numLayers);
                    Array.Resize<double>(ref ComponentData[j].PET, numLayers);
                    Array.Resize<double>(ref ComponentData[j].PETr, numLayers);
                    Array.Resize<double>(ref ComponentData[j].PETa, numLayers);
                    Array.Resize<double>(ref ComponentData[j].Omega, numLayers);
                    Array.Resize<double>(ref ComponentData[j].interception, numLayers);
                }
            }
            for (int i = 0; i <= numNodes - 2; i++)
            {
                DeltaZ[i] = nodes[i + 1] - nodes[i];
            }
        }

        /// <summary>
        /// Break the components into layers
        /// </summary>
        private void DivideComponents()
        {
            double[] Ld = new double[ComponentData.Count];
            for (int j = 0; j <= ComponentData.Count - 1; j++)
            {
                ComponentData[j].layerLAI = new double[numLayers];
                ComponentData[j].layerLAItot = new double[numLayers];
                Ld[j] = Utility.Math.Divide(ComponentData[j].LAItot, ComponentData[j].Depth, 0.0);
            }
            double top = 0.0;
            double bottom = 0.0;

            for (int i = 0; i <= numLayers - 1; i++)
            {
                bottom = top;
                top = top + DeltaZ[i];
                layerLAIsum[i] = 0.0;

                // Calculate LAI for layer i and component j
                // ===========================================
                for (int j = 0; j <= ComponentData.Count - 1; j++)
                {
                    if ((ComponentData[j].Height > bottom) && (ComponentData[j].Height - ComponentData[j].Depth < top))
                    {
                        ComponentData[j].layerLAItot[i] = Ld[j] * DeltaZ[i];
                        ComponentData[j].layerLAI[i] = ComponentData[j].layerLAItot[i] * Utility.Math.Divide(ComponentData[j].LAI, ComponentData[j].LAItot, 0.0);
                        layerLAIsum[i] += ComponentData[j].layerLAItot[i];
                    }
                }

                // Calculate fractional contribution for layer i and component j
                // ====================================================================
                for (int j = 0; j <= ComponentData.Count - 1; j++)
                {
                    ComponentData[j].Ftot[i] = Utility.Math.Divide(ComponentData[j].layerLAItot[i], layerLAIsum[i], 0.0);
                    // Note: Sum of Fgreen will be < 1 as it is green over total
                    ComponentData[j].Fgreen[i] = Utility.Math.Divide(ComponentData[j].layerLAI[i], layerLAIsum[i], 0.0);
                }
            }
        }

        /// <summary>
        /// Calculate light extinction parameters
        /// </summary>
        private void LightExtinction()
        {
            // Calculate effective K from LAI and cover
            // =========================================
            for (int j = 0; j <= ComponentData.Count - 1; j++)
            {
                if (Utility.Math.FloatsAreEqual(ComponentData[j].CoverGreen, 1.0, 1E-05))
                {
                    throw new Exception("Unrealistically high cover value in MicroMet i.e. > -.9999");
                }

                ComponentData[j].K = Utility.Math.Divide(-Math.Log(1.0 - ComponentData[j].CoverGreen), ComponentData[j].LAI, 0.0);
                ComponentData[j].Ktot = Utility.Math.Divide(-Math.Log(1.0 - ComponentData[j].CoverTot), ComponentData[j].LAItot, 0.0);
            }

            // Calculate extinction for individual layers
            // ============================================
            for (int i = 0; i <= numLayers - 1; i++)
            {
                layerKtot[i] = 0.0;
                for (int j = 0; j <= ComponentData.Count - 1; j++)
                {
                    layerKtot[i] += ComponentData[j].Ftot[i] * ComponentData[j].Ktot;

                }
            }
        }

        /// <summary>
        /// Perform the overall Canopy Energy Balance
        /// </summary>
        private void BalanceCanopyEnergy()
        {
            ShortWaveRadiation();
            EnergyTerms();
            LongWaveRadiation();
            SoilHeatRadiation();
        }

        /// <summary>
        /// Calculate the canopy conductance for system compartments
        /// </summary>
        private void CalculateGc()
        {
            double Rin = radn;

            for (int i = numLayers - 1; i >= 0; i += -1)
            {
                double Rflux = Rin * 1000000.0 / (dayLength * hr2s) * (1.0 - _albedo);
                double Rint = 0.0;

                for (int j = 0; j <= ComponentData.Count - 1; j++)
                {
                    ComponentData[j].Gc[i] = CanopyConductance(ComponentData[j].Gsmax, ComponentData[j].R50, ComponentData[j].Frgr, ComponentData[j].Fgreen[i], layerKtot[i], layerLAIsum[i], Rflux);

                    Rint += ComponentData[j].Rs[i];
                }
                // Calculate Rin for the next layer down
                Rin -= Rint;
            }
        }
        /// <summary>
        /// Calculate the aerodynamic conductance for system compartments
        /// </summary>
        private void CalculateGa()
        {
            double windspeed = windspeed_default;
            if (!windspeed_checked)
            {
                object val = this.Get("windspeed");
                use_external_windspeed = val != null;
                if (use_external_windspeed)
                    windspeed = (double)val;
                windspeed_checked = true;
            }

            double sumDeltaZ = 0.0;
            double sumLAI = 0.0;
            for (int i = 0; i <= numLayers - 1; i++)
            {
                sumDeltaZ += DeltaZ[i];
                // top height
                // total lai
                sumLAI += layerLAIsum[i];
            }

            double totalGa = AerodynamicConductanceFAO(windspeed, refheight, sumDeltaZ, sumLAI);

            for (int i = 0; i <= numLayers - 1; i++)
            {
                for (int j = 0; j <= ComponentData.Count - 1; j++)
                {
                    ComponentData[j].Ga[i] = totalGa * Utility.Math.Divide(ComponentData[j].Rs[i], sumRs, 0.0);
                }
            }
        }

        /// <summary>
        /// Calculate the interception loss of water from the canopy
        /// </summary>
        private void CalculateInterception()
        {
            double sumLAI = 0.0;
            double sumLAItot = 0.0;
            for (int i = 0; i <= numLayers - 1; i++)
            {
                for (int j = 0; j <= ComponentData.Count - 1; j++)
                {
                    sumLAI += ComponentData[j].layerLAI[i];
                    sumLAItot += ComponentData[j].layerLAItot[i];
                }
            }

            double totalInterception = a_interception * Math.Pow(rain, b_interception) + c_interception * sumLAItot + d_interception;

            totalInterception = Math.Max(0.0, Math.Min(0.99 * rain, totalInterception));

            for (int i = 0; i <= numLayers - 1; i++)
            {
                for (int j = 0; j <= ComponentData.Count - 1; j++)
                {
                    ComponentData[j].interception[i] = Utility.Math.Divide(ComponentData[j].layerLAI[i], sumLAI, 0.0) * totalInterception;
                }
            }
        }

        /// <summary>
        /// Calculate the Penman-Monteith water demand
        /// </summary>
        private void CalculatePM()
        {
            // zero a few things, and sum a few others
            double sumRl = 0.0;
            double sumRsoil = 0.0;
            double sumInterception = 0.0;
            double freeEvapGa = 0.0;
            for (int i = 0; i <= numLayers - 1; i++)
            {
                for (int j = 0; j <= ComponentData.Count - 1; j++)
                {
                    ComponentData[j].PET[i] = 0.0;
                    ComponentData[j].PETr[i] = 0.0;
                    ComponentData[j].PETa[i] = 0.0;
                    sumRl += ComponentData[j].Rl[i];
                    sumRsoil += ComponentData[j].Rsoil[i];
                    sumInterception += ComponentData[j].interception[i];
                    freeEvapGa += ComponentData[j].Ga[i];
                }
            }

            double netRadiation = ((1.0 - _albedo) * sumRs + sumRl + sumRsoil) * 1000000.0;
            // MJ/J
            netRadiation = Math.Max(0.0, netRadiation);
            double freeEvapGc = freeEvapGa * 1000000.0;
            // =infinite surface conductance
            double freeEvap = CalcPenmanMonteith(netRadiation, mint, maxt, vp, air_pressure, dayLength, freeEvapGa, freeEvapGc);

            dryleaffraction = 1.0 - Utility.Math.Divide(sumInterception * (1.0 - night_interception_fraction), freeEvap, 0.0);
            dryleaffraction = Math.Max(0.0, dryleaffraction);

            for (int i = 0; i <= numLayers - 1; i++)
            {
                for (int j = 0; j <= ComponentData.Count - 1; j++)
                {
                    netRadiation = 1000000.0 * ((1.0 - _albedo) * ComponentData[j].Rs[i] + ComponentData[j].Rl[i] + ComponentData[j].Rsoil[i]);
                    // MJ/J
                    netRadiation = Math.Max(0.0, netRadiation);

                    ComponentData[j].PETr[i] = CalcPETr(netRadiation * dryleaffraction, mint, maxt, air_pressure, ComponentData[j].Ga[i], ComponentData[j].Gc[i]);

                    ComponentData[j].PETa[i] = CalcPETa(mint, maxt, vp, air_pressure, dayLength * dryleaffraction, ComponentData[j].Ga[i], ComponentData[j].Gc[i]);

                    ComponentData[j].PET[i] = ComponentData[j].PETr[i] + ComponentData[j].PETa[i];
                }
            }
        }

        /// <summary>
        /// Calculate the aerodynamic decoupling for system compartments
        /// </summary>
        private void CalculateOmega()
        {
            for (int i = 0; i <= numLayers - 1; i++)
            {
                for (int j = 0; j <= ComponentData.Count - 1; j++)
                {
                    ComponentData[j].Omega[i] = CalcOmega(mint, maxt, air_pressure, ComponentData[j].Ga[i], ComponentData[j].Gc[i]);
                }
            }
        }

        /// <summary>
        /// Send an energy balance event
        /// </summary>
        private void SendEnergyBalanceEvent()
        {
            CanopyEnergyBalanceType lightProfile = new CanopyEnergyBalanceType();
            Array.Resize<CanopyEnergyBalanceInterceptionType>(ref lightProfile.Interception, ComponentData.Count);
            for (int j = 0; j <= ComponentData.Count - 1; j++)
            {
                lightProfile.Interception[j] = new CanopyEnergyBalanceInterceptionType();
                lightProfile.Interception[j].name = ComponentData[j].Name;
                lightProfile.Interception[j].CropType = ComponentData[j].Type;
                Array.Resize<CanopyEnergyBalanceInterceptionlayerType>(ref lightProfile.Interception[j].layer, numLayers);
                for (int i = 0; i <= numLayers - 1; i++)
                {
                    lightProfile.Interception[j].layer[i] = new CanopyEnergyBalanceInterceptionlayerType();
                    lightProfile.Interception[j].layer[i].thickness = Convert.ToSingle(DeltaZ[i]);
                    lightProfile.Interception[j].layer[i].amount = Convert.ToSingle(ComponentData[j].Rs[i] * RadnGreenFraction(j));
                }
            }
            lightProfile.transmission = 0;
            if (Canopy_Energy_Balance != null)
            {
                Canopy_Energy_Balance(lightProfile);
            }
        }

        /// <summary>
        /// Send an water balance event
        /// </summary>
        private void SendWaterBalanceEvent()
        {
            CanopyWaterBalanceType waterBalance = new CanopyWaterBalanceType();
            Array.Resize<CanopyWaterBalanceCanopyType>(ref waterBalance.Canopy, ComponentData.Count);
            double totalInterception = 0.0;
            for (int j = 0; j <= ComponentData.Count - 1; j++)
            {
                waterBalance.Canopy[j] = new CanopyWaterBalanceCanopyType();
                waterBalance.Canopy[j].name = ComponentData[j].Name;
                waterBalance.Canopy[j].CropType = ComponentData[j].Type;
                waterBalance.Canopy[j].PotentialEp = 0;
                for (int i = 0; i <= numLayers - 1; i++)
                {
                    waterBalance.Canopy[j].PotentialEp += Convert.ToSingle(ComponentData[j].PET[i]);
                    totalInterception += ComponentData[j].interception[i];
                }
            }

            waterBalance.eo = 0f;
            // need to implement this later
            waterBalance.interception = Convert.ToSingle(totalInterception);
            if (Canopy_Water_Balance != null)
            {
                Canopy_Water_Balance(waterBalance);
            }
        }

    }


}<|MERGE_RESOLUTION|>--- conflicted
+++ resolved
@@ -563,12 +563,8 @@
             public double Depth;
             public double Albedo = 0.15;
             public double Emissivity = 0.96;
-<<<<<<< HEAD
             
             public double Gsmax {get; set;}
-=======
-            public double Gsmax = 0.01;
->>>>>>> 5aa108bd
             public double R50 = 200;
             [XmlIgnore]
             public double Frgr;
