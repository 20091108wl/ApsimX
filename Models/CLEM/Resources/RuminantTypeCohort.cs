﻿using System;
using System.Collections.Generic;
using System.Linq;
using System.Text;

using System.Xml.Serialization;
using Models.Core;
using System.ComponentModel.DataAnnotations;
using Models.CLEM.Activities;
using Models.Core.Attributes;

namespace Models.CLEM.Resources
{

    /// <summary>
    /// This stores the initialisation parameters for a Cohort of a specific Ruminant Type.
    /// </summary>
    [Serializable]
    [ViewName("UserInterface.Views.GridView")]
    [PresenterName("UserInterface.Presenters.PropertyPresenter")]
    [ValidParent(ParentType = typeof(RuminantInitialCohorts))]
    [ValidParent(ParentType = typeof(RuminantActivityTrade))]
    [Description("This specifies a ruminant cohort used for identifying purchase individuals and initalising the herd at the start of the simulation.")]
    [Version(1, 0, 1, "")]
    [HelpUri(@"Content/Features/Resources/Ruminants/RuminantCohort.htm")]
    public class RuminantTypeCohort : CLEMModel
    {
        [Link]
        private ResourcesHolder Resources = null;

        /// <summary>
        /// Gender
        /// </summary>
        [Description("Gender")]
        [Required]
        public Sex Gender { get; set; }

        /// <summary>
        /// Starting Age (Months)
        /// </summary>
        [Description("Age (months)")]
        [Required, GreaterThanEqualValue(0)]
        [Units("months")]
        public int Age { get; set; }

        /// <summary>
        /// Starting Number
        /// </summary>
        [Description("Number of individuals")]
        [Required, GreaterThanEqualValue(0)]
        public double Number { get; set; }

        /// <summary>
        /// Starting Weight
        /// </summary>
        [Description("Weight (kg)")]
        [Units("kg")]
        [Required, GreaterThanEqualValue(0)]
        public double Weight { get; set; }

        /// <summary>
        /// Standard deviation of starting weight. Use 0 to use starting weight only
        /// </summary>
        [Description("Standard deviation of weight (0 weight only)")]
        [Required, GreaterThanEqualValue(0)]
        public double WeightSD { get; set; }

        /// <summary>
        /// Is suckling?
        /// </summary>
        [Description("Still suckling?")]
        [Required]
        public bool Suckling { get; set; }

        /// <summary>
        /// Breeding sire?
        /// </summary>
        [Description("Breeding sire?")]
        [Required]
        public bool Sire { get; set; }

        /// <summary>
        /// Constructor
        /// </summary>
        public RuminantTypeCohort()
        {
            base.ModelSummaryStyle = HTMLSummaryStyle.SubResource;
        }

        /// <summary>
        /// Create the individual ruminant animals using the Cohort parameterisations.
        /// </summary>
        /// <returns></returns>
        public List<Ruminant> CreateIndividuals()
        {
            List<Ruminant> individuals = new List<Ruminant>();

            RuminantType parent = Apsim.Parent(this, typeof(RuminantType)) as RuminantType;

            // get Ruminant Herd resource for unique ids
            RuminantHerd ruminantHerd = Resources.RuminantHerd();

            if (Number > 0)
            {
                for (int i = 1; i <= Number; i++)
                {
                    double u1 = ZoneCLEM.RandomGenerator.NextDouble();
                    double u2 = ZoneCLEM.RandomGenerator.NextDouble();
                    double randStdNormal = Math.Sqrt(-2.0 * Math.Log(u1)) *
                                 Math.Sin(2.0 * Math.PI * u2);
                    double weight = Weight + WeightSD * randStdNormal;
                    object ruminantBase;
                    if (this.Gender == Sex.Male)
                    {
                        ruminantBase = new RuminantMale(Age, Gender, weight, parent);
                    }
                    else
                    {
                        ruminantBase = new RuminantFemale(Age, Gender, weight, parent);
                    }

                    Ruminant ruminant = ruminantBase as Ruminant;
                    ruminant.ID = ruminantHerd.NextUniqueID;
                    ruminant.Breed = parent.Breed;
                    ruminant.HerdName = parent.Name;
                    ruminant.SaleFlag = HerdChangeReason.None;
                    if (Suckling)
                    {
                        ruminant.SetUnweaned();
                    }

                    if (Sire)
                    {
                        if(this.Gender == Sex.Male)
                        {
                            RuminantMale ruminantMale = ruminantBase as RuminantMale;
                            ruminantMale.BreedingSire = true;
                        }
                        else
                        {
                            Summary.WriteWarning(this, "Breeding sire switch is not valid for individual females [r="+parent.Name+"].[r="+this.Parent.Name+"].[r="+this.Name+"]");
                        }
                    }

                    // if weight not provided use normalised weight
                    ruminant.PreviousWeight = ruminant.Weight;

                    if(this.Gender == Sex.Female)
                    {
                        RuminantFemale ruminantFemale = ruminantBase as RuminantFemale;
                        ruminantFemale.DryBreeder = true;
                        ruminantFemale.WeightAtConception = ruminant.Weight;
                        ruminantFemale.NumberOfBirths = 0;
                    }

                    individuals.Add(ruminantBase as Ruminant);
                }
            }

            return individuals;
        }

        /// <summary>
        /// Provides the description of the model settings for summary (GetFullSummary)
        /// </summary>
        /// <param name="formatForParentControl">Use full verbose description</param>
        /// <returns></returns>
        public override string ModelSummary(bool formatForParentControl)
        {
            string html = "";
            if (!formatForParentControl)
            {
                html += "\n<div class=\"activityentry\">";
                if (Number <= 0)
                {
                    html += "<span class=\"errorlink\">"+Number.ToString()+"</span> x ";
                }
                else if(Number > 1)
                {
                    html += "<span class=\"setvalue\">" + Number.ToString() + "</span> x ";
                }
                else
                {
                    html += "A ";
                }
                html += "<span class=\"setvalue\">";
                html += Age.ToString("0")+ "</span> month old ";
                html += "<span class=\"setvalue\">" + Gender.ToString() + "</span></div>";
                if(Suckling)
                {
                    html += "\n<div class=\"activityentry\">"+((Number>1)?"These individuals are suckling":"This individual is a suckling")+"</div>";
                }
                if (Sire)
                {
                    html += "\n<div class=\"activityentry\">" + ((Number > 1) ? "These individuals are breeding sires" : "This individual is a breeding sire") + "</div>";
                }

                RuminantType rumtype = Apsim.Parent(this, typeof(RuminantType)) as RuminantType;
                Ruminant newInd = null;
                string normWtString = "Unavailable";

                if (rumtype != null)
                {
                    newInd = new Ruminant(this.Age, this.Gender, 0, Apsim.Parent(this, typeof(RuminantType)) as RuminantType);
                    normWtString = newInd.NormalisedAnimalWeight.ToString("#,##0");
                }

                if (WeightSD > 0)
                {
                    html += "\n<div class=\"activityentry\">Individuals will be randomally assigned a weight based on a mean "+ ((Weight == 0) ? "(using the normalised weight) " : "") + "of <span class=\"setvalue\">" + Weight.ToString("#,##0") + "</span> kg with a standard deviation of <span class=\"setvalue\">" + WeightSD.ToString() + "</span></div>";
<<<<<<< HEAD
                    if (Math.Abs(Weight - newInd.NormalisedAnimalWeight) / newInd.NormalisedAnimalWeight > 0.2)
=======
            
                    if (newInd != null && Math.Abs(Weight - newInd.NormalisedAnimalWeight) / newInd.NormalisedAnimalWeight > 0.2)
>>>>>>> 17423643
                    {
                        html += "<div class=\"activityentry\">These individuals should weigh close to the normalised weight of <span class=\"errorlink\">" + normWtString + "</span> kg for their age</div>";
                    }
                }
                else
                {
                    html += "\n<div class=\"activityentry\">" + ((Number > 1) ? "These individuals " : "This individual ") + "weigh" + ((Number > 1) ? "" : "s") + ((Weight == 0)?" the normalised weight of ":"") + " <span class=\"setvalue\">" + Weight.ToString("#,##0") + "</span> kg";
<<<<<<< HEAD
                    if (Math.Abs(Weight - newInd.NormalisedAnimalWeight) / newInd.NormalisedAnimalWeight > 0.2)
=======
                    if (newInd != null && Math.Abs(Weight - newInd.NormalisedAnimalWeight) / newInd.NormalisedAnimalWeight > 0.2)
>>>>>>> 17423643
                    {
                        html += ", but should weigh close to the normalised weight of <span class=\"errorlink\">" + normWtString + "</span> kg for their age";
                    }
                    html += "</div>";
                }
                html += "</div>";
            }
            else
            {
                if (this.Parent is CLEMActivityBase)
                {
                    // when formatted for parent control. i.e. child fo trade 
                    html += "\n<div class=\"resourcebanneralone clearfix\">";
                    html += "Buy ";
                    if (Number > 0)
                    {
                        html += "<span class=\"setvalue\">";
                        html += Number.ToString();
                    }
                    else
                    {
                        html += "<span class=\"errorlink\">";
                        html += "NOT SET";
                    }
                    html += "</span> x ";
                    if (Age > 0)
                    {
                        html += "<span class=\"setvalue\">";
                        html += Number.ToString();
                    }
                    else
                    {
                        html += "<span class=\"errorlink\">";
                        html += "NOT SET";
                    }
                    html += "</span> month old ";
                    html += "<span class=\"setvalue\">";
                    html += Gender.ToString() + ((Number > 1) ? "s" : "");
                    html += "</span> weighing ";
                    if (Weight > 0)
                    {
                        html += "<span class=\"setvalue\">";
                        html += Weight.ToString();
                        html += "</span> kg ";
                        if (WeightSD > 0)
                        {
                            html += "with a standard deviation of <span class=\"setvalue\">";
                            html += WeightSD.ToString();
                            html += "</span>";
                        }
                    }
                    else
                    {
                        html += "<span class=\"setvalue\">";
                        html += "Normalised weight";
                        html += "</span>";
                    }
                    html += "\n</div>";
                }
            }
            return html;
        }

        /// <summary>
        /// Provides the closing html tags for object
        /// </summary>
        /// <returns></returns>
        public override string ModelSummaryInnerClosingTags(bool formatForParentControl)
        {
            string html = "";

            if (formatForParentControl)
            {
                RuminantType rumtype = Apsim.Parent(this, typeof(RuminantType)) as RuminantType;
                Ruminant newInd = null;
                string normWtString = "Unavailable";
                double normalisedWt = 0;

                if (rumtype != null)
                {
                    newInd = new Ruminant(this.Age, this.Gender, 0, Apsim.Parent(this, typeof(RuminantType)) as RuminantType);
                    normWtString = newInd.NormalisedAnimalWeight.ToString("#,##0");
                    normalisedWt = newInd.NormalisedAnimalWeight;
                    if (Math.Abs(this.Weight - newInd.NormalisedAnimalWeight) / newInd.NormalisedAnimalWeight > 0.2)
                    {
                        normWtString = "<span class=\"errorlink\">" + normWtString + "</span>";
                        (this.Parent as RuminantInitialCohorts).WeightWarningOccurred = true;
                    }

                    html += "\n<tr><td>" + this.Name + "</td><td><span class=\"setvalue\">" + this.Gender + "</span></td><td><span class=\"setvalue\">" + this.Age.ToString() + "</span></td><td><span class=\"setvalue\">" + this.Weight.ToString() + ((this.WeightSD > 0) ? " (" + this.WeightSD.ToString() + ")" : "") + "</spam></td><td>" + normWtString + "</td><td><span class=\"setvalue\">" + this.Number.ToString() + "</span></td><td" + ((this.Suckling) ? " class=\"fill\"" : "") + "></td><td" + ((this.Sire) ? " class=\"fill\"" : "") + "></td></tr>";
                }
            }
            else
            {
                html += "\n</div>";
            }
            return html;
        }

        /// <summary>
        /// Provides the closing html tags for object
        /// </summary>
        /// <returns></returns>
        public override string ModelSummaryInnerOpeningTags(bool formatForParentControl)
        {
            string html = "";
            return html;
        }

        /// <summary>
        /// Provides the closing html tags for object
        /// </summary>
        /// <returns></returns>
        public override string ModelSummaryClosingTags(bool formatForParentControl)
        {
            return !formatForParentControl ? base.ModelSummaryClosingTags(true) : "";
        }

        /// <summary>
        /// Provides the closing html tags for object
        /// </summary>
        /// <returns></returns>
        public override string ModelSummaryOpeningTags(bool formatForParentControl)
        {
            return !formatForParentControl ? base.ModelSummaryOpeningTags(true) : "";
        }

    }
}


<|MERGE_RESOLUTION|>--- conflicted
+++ resolved
@@ -208,12 +208,8 @@
                 if (WeightSD > 0)
                 {
                     html += "\n<div class=\"activityentry\">Individuals will be randomally assigned a weight based on a mean "+ ((Weight == 0) ? "(using the normalised weight) " : "") + "of <span class=\"setvalue\">" + Weight.ToString("#,##0") + "</span> kg with a standard deviation of <span class=\"setvalue\">" + WeightSD.ToString() + "</span></div>";
-<<<<<<< HEAD
-                    if (Math.Abs(Weight - newInd.NormalisedAnimalWeight) / newInd.NormalisedAnimalWeight > 0.2)
-=======
             
                     if (newInd != null && Math.Abs(Weight - newInd.NormalisedAnimalWeight) / newInd.NormalisedAnimalWeight > 0.2)
->>>>>>> 17423643
                     {
                         html += "<div class=\"activityentry\">These individuals should weigh close to the normalised weight of <span class=\"errorlink\">" + normWtString + "</span> kg for their age</div>";
                     }
@@ -221,11 +217,7 @@
                 else
                 {
                     html += "\n<div class=\"activityentry\">" + ((Number > 1) ? "These individuals " : "This individual ") + "weigh" + ((Number > 1) ? "" : "s") + ((Weight == 0)?" the normalised weight of ":"") + " <span class=\"setvalue\">" + Weight.ToString("#,##0") + "</span> kg";
-<<<<<<< HEAD
-                    if (Math.Abs(Weight - newInd.NormalisedAnimalWeight) / newInd.NormalisedAnimalWeight > 0.2)
-=======
                     if (newInd != null && Math.Abs(Weight - newInd.NormalisedAnimalWeight) / newInd.NormalisedAnimalWeight > 0.2)
->>>>>>> 17423643
                     {
                         html += ", but should weigh close to the normalised weight of <span class=\"errorlink\">" + normWtString + "</span> kg for their age";
                     }
