{
  "$type": "Models.Core.Simulations, Models",
  "ExplorerWidth": 0,
  "Version": 47,
  "Name": "Simulations",
  "Children": [
    {
      "$type": "Models.Soils.Nutrients.Nutrient, Models",
      "DirectedGraphInfo": {
        "$type": "Models.Graph.DirectedGraph, Models",
        "Nodes": [
          {
            "$type": "Models.Graph.Node, Models",
            "Name": "Inert",
            "Location": "65, 426",
            "Colour": "LightGreen",
            "OutlineColour": "Black"
          },
          {
            "$type": "Models.Graph.Node, Models",
            "Name": "SurfaceResidue",
            "Location": "345, 45",
            "Colour": "LightGreen",
            "OutlineColour": "Black"
          },
          {
            "$type": "Models.Graph.Node, Models",
            "Name": "FOMLignin",
            "Location": "265, 151",
            "Colour": "LightGreen",
            "OutlineColour": "Black"
          },
          {
            "$type": "Models.Graph.Node, Models",
            "Name": "FOMCellulose",
            "Location": "444, 154",
            "Colour": "LightGreen",
            "OutlineColour": "Black"
          },
          {
            "$type": "Models.Graph.Node, Models",
            "Name": "FOMCarbohydrate",
            "Location": "50, 200",
            "Colour": "LightGreen",
            "OutlineColour": "Black"
          },
          {
            "$type": "Models.Graph.Node, Models",
            "Name": "Microbial",
            "Location": "218, 299",
            "Colour": "LightGreen",
            "OutlineColour": "Black"
          },
          {
            "$type": "Models.Graph.Node, Models",
            "Name": "Humic",
            "Location": "458, 293",
            "Colour": "LightGreen",
            "OutlineColour": "Black"
          },
          {
            "$type": "Models.Graph.Node, Models",
            "Name": "Urea",
            "Location": "529, 419",
            "Colour": "LightCoral",
            "OutlineColour": "Black"
          },
          {
            "$type": "Models.Graph.Node, Models",
            "Name": "NO3",
            "Location": "185, 435",
            "Colour": "LightCoral",
            "OutlineColour": "Black"
          },
          {
            "$type": "Models.Graph.Node, Models",
            "Name": "NH4",
            "Location": "357, 422",
            "Colour": "LightCoral",
            "OutlineColour": "Black"
          },
          {
            "$type": "Models.Graph.Node, Models",
            "Name": "Atmosphere",
            "Location": "63, 290",
            "Colour": "White",
            "OutlineColour": "White"
          },
          {
            "$type": "Models.Graph.Node, Models",
            "Name": "PlantAvailableNO3",
            "Location": "702, 339",
            "Colour": "LightCoral",
            "OutlineColour": "Black"
          },
          {
            "$type": "Models.Graph.Node, Models",
            "Name": "PlantAvailableNH4",
            "Location": "675, 205",
            "Colour": "LightCoral",
            "OutlineColour": "Black"
          }
        ],
        "Arcs": [
          {
            "$type": "Models.Graph.Arc, Models",
            "SourceName": "SurfaceResidue",
            "DestinationName": "Microbial",
            "Location": "0, 0",
            "Colour": "Black",
            "Text": null
          },
          {
            "$type": "Models.Graph.Arc, Models",
            "SourceName": "SurfaceResidue",
            "DestinationName": "Humic",
            "Location": "349, 151",
            "Colour": "Black",
            "Text": null
          },
          {
            "$type": "Models.Graph.Arc, Models",
            "SourceName": "FOMLignin",
            "DestinationName": "Microbial",
            "Location": "259, 221",
            "Colour": "Black",
            "Text": null
          },
          {
            "$type": "Models.Graph.Arc, Models",
            "SourceName": "FOMLignin",
            "DestinationName": "Humic",
            "Location": "0, 0",
            "Colour": "Black",
            "Text": null
          },
          {
            "$type": "Models.Graph.Arc, Models",
            "SourceName": "FOMCellulose",
            "DestinationName": "Microbial",
            "Location": "370, 184",
            "Colour": "Black",
            "Text": null
          },
          {
            "$type": "Models.Graph.Arc, Models",
            "SourceName": "FOMCellulose",
            "DestinationName": "Humic",
            "Location": "463, 224",
            "Colour": "Black",
            "Text": null
          },
          {
            "$type": "Models.Graph.Arc, Models",
            "SourceName": "FOMCarbohydrate",
            "DestinationName": "Microbial",
            "Location": "0, 0",
            "Colour": "Black",
            "Text": null
          },
          {
            "$type": "Models.Graph.Arc, Models",
            "SourceName": "FOMCarbohydrate",
            "DestinationName": "Humic",
            "Location": "204, 215",
            "Colour": "Black",
            "Text": null
          },
          {
            "$type": "Models.Graph.Arc, Models",
            "SourceName": "Microbial",
            "DestinationName": "Microbial",
            "Location": "0, 0",
            "Colour": "Black",
            "Text": null
          },
          {
            "$type": "Models.Graph.Arc, Models",
            "SourceName": "Microbial",
            "DestinationName": "Humic",
            "Location": "321, 241",
            "Colour": "Black",
            "Text": null
          },
          {
            "$type": "Models.Graph.Arc, Models",
            "SourceName": "Humic",
            "DestinationName": "Microbial",
            "Location": "319, 267",
            "Colour": "Black",
            "Text": null
          },
          {
            "$type": "Models.Graph.Arc, Models",
            "SourceName": "Urea",
            "DestinationName": "NH4",
            "Location": "433, 416",
            "Colour": "Black",
            "Text": null
          },
          {
            "$type": "Models.Graph.Arc, Models",
            "SourceName": "NO3",
            "DestinationName": "Atmosphere",
            "Location": "0, 0",
            "Colour": "Black",
            "Text": null
          },
          {
            "$type": "Models.Graph.Arc, Models",
            "SourceName": "NH4",
            "DestinationName": "NO3",
            "Location": "0, 0",
            "Colour": "Black",
            "Text": null
          }
        ]
      },
      "ResourceName": null,
      "Name": "Nutrient",
      "Children": [
        {
          "$type": "Models.Soils.Nutrients.NutrientPool, Models",
          "C": null,
          "N": null,
          "LayerFraction": null,
          "Name": "Inert",
          "Children": [
            {
              "$type": "Models.Memo, Models",
              "Text": "The inert pool captures organic matter that either does not decompose, or decomposes at a rate slow enough to be of little importance to simulations.  Such an approach was also captured in the APSIM SoilN model ([probert_apsims_1998]).",
              "Name": "Memo",
              "Children": [],
              "IncludeInDocumentation": true,
              "Enabled": true,
              "ReadOnly": false
<<<<<<< HEAD
            },
=======
            }
          ],
          "IncludeInDocumentation": true,
          "Enabled": true,
          "ReadOnly": false
        },
        {
          "$type": "Models.Functions.ExpressionFunction, Models",
          "Expression": "[Inert].C / [Soil].InitialSoilCNR",
          "Name": "InitialNitrogen",
          "Children": [
>>>>>>> 726c6a6a
            {
              "$type": "Models.Functions.ExpressionFunction, Models",
              "Expression": "[Soil].FInert * [Soil].OC * 100 * [Soil].BD * [Soil].Thickness",
              "Name": "InitialCarbon",
              "Children": [
                {
                  "$type": "Models.Memo, Models",
                  "Text": "Initial C (kg/ha) is calculated as an assumed inert fraction of the measured bulk soil organic C, bulk density and layer thickness.",
                  "Name": "Memo",
                  "Children": [],
                  "IncludeInDocumentation": true,
                  "Enabled": true,
                  "ReadOnly": false
                }
              ],
              "IncludeInDocumentation": true,
              "Enabled": true,
              "ReadOnly": false
            },
            {
              "$type": "Models.Functions.ExpressionFunction, Models",
              "Expression": "[Inert].C / [Soil].SoilOrganicMatter.SoilCN",
              "Name": "InitialNitrogen",
              "Children": [
                {
                  "$type": "Models.Memo, Models",
                  "Text": "Initial N (kg/ha) is calculated with the assumption that the inert pool has the same C:N ratio as the bulk soil.",
                  "Name": "Memo",
                  "Children": [],
                  "IncludeInDocumentation": true,
                  "Enabled": true,
                  "ReadOnly": false
                }
              ],
              "IncludeInDocumentation": true,
              "Enabled": true,
              "ReadOnly": false
            }
          ],
          "IncludeInDocumentation": true,
          "Enabled": true,
          "ReadOnly": false
        },
        {
          "$type": "Models.Soils.Nutrients.NutrientPool, Models",
          "C": null,
          "N": null,
          "LayerFraction": null,
          "Name": "SurfaceResidue",
          "Children": [
            {
              "$type": "Models.Memo, Models",
              "Text": "This pool is used to provide the information about potential flows of Carbon and nutrients from the surface organic matter model to the soil nutrient model.  The potential daily flows of C and nutrients is provided to this pool at run time. Matter not decomposed is returned to the surface organic matter model.  Such an approach was also captured in the APSIM SoilN model ([probert_apsims_1998]). This implementation is currently used to reproduce original functionality and should be refactored at some time in the future.",
              "Name": "Memo",
              "Children": [],
              "IncludeInDocumentation": true,
              "Enabled": true,
              "ReadOnly": false
            },
            {
              "$type": "Models.Functions.Constant, Models",
              "FixedValue": 0.0,
              "Units": null,
              "Name": "InitialCarbon",
              "Children": [],
              "IncludeInDocumentation": true,
              "Enabled": true,
              "ReadOnly": false
            },
            {
              "$type": "Models.Functions.Constant, Models",
              "FixedValue": 0.0,
              "Units": null,
              "Name": "InitialNitrogen",
              "Children": [],
              "IncludeInDocumentation": true,
              "Enabled": true,
              "ReadOnly": false
            },
            {
              "$type": "Models.Soils.Nutrients.CarbonFlow, Models",
              "MineralisedN": null,
              "Catm": null,
              "destinationNames": [
                "Microbial",
                "Humic"
              ],
              "destinationFraction": [
                0.9,
                0.1
              ],
              "Name": "Decomposition",
              "Children": [
                {
                  "$type": "Models.Memo, Models",
                  "Text": "The soil nutrient model will attempt to decompose all potentially decomposable surface organic materials.",
                  "Name": "Memo",
                  "Children": [],
                  "IncludeInDocumentation": true,
                  "Enabled": true,
                  "ReadOnly": false
                },
                {
                  "$type": "Models.Functions.Constant, Models",
                  "FixedValue": 1.0,
                  "Units": null,
                  "Name": "Rate",
                  "Children": [],
                  "IncludeInDocumentation": true,
                  "Enabled": true,
                  "ReadOnly": false
                },
                {
                  "$type": "Models.Functions.Constant, Models",
                  "FixedValue": 0.4,
                  "Units": null,
                  "Name": "CO2Efficiency",
                  "Children": [],
                  "IncludeInDocumentation": true,
                  "Enabled": true,
                  "ReadOnly": false
                },
                {
                  "$type": "Models.Functions.Constant, Models",
                  "FixedValue": 0.0,
                  "Units": null,
                  "Name": "N2OFraction",
                  "Children": [],
                  "IncludeInDocumentation": true,
                  "Enabled": true,
                  "ReadOnly": false
                }
              ],
              "IncludeInDocumentation": true,
              "Enabled": true,
              "ReadOnly": false
            }
          ],
          "IncludeInDocumentation": true,
          "Enabled": true,
          "ReadOnly": false
        },
        {
          "$type": "Models.Soils.Nutrients.Solute, Models",
          "kgha": null,
          "Name": "Urea",
          "Children": [
            {
              "$type": "Models.Memo, Models",
              "Text": "This pool simulates the urea content of each soil layer.  Much of the capability has been taken from implementation in the APSIM SoilN model ([probert_apsims_1998]), which was derived from approaches in CERES-Maize ([jones_ceres-maize:_1986]).",
              "Name": "Memo",
              "Children": [],
              "IncludeInDocumentation": true,
              "Enabled": true,
              "ReadOnly": false
            },
            {
              "$type": "Models.Soils.Nutrients.NFlow, Models",
              "Value": null,
              "Natm": null,
              "N2Oatm": null,
              "sourceName": "Urea",
              "destinationName": "NH4",
              "Name": "Hydrolysis",
              "Children": [
                {
                  "$type": "Models.Memo, Models",
                  "Text": "The nitrogen flow captures the conversion of urea to ammonium by urease enzymes from soil bacteria.",
                  "Name": "Memo",
                  "Children": [],
                  "IncludeInDocumentation": true,
                  "Enabled": true,
                  "ReadOnly": false
                },
                {
                  "$type": "Models.Functions.CERESUreaHydrolysisModel, Models",
                  "Name": "Rate",
                  "Children": [
                    {
                      "$type": "Models.Functions.CERESMineralisationWaterFactor, Models",
                      "Name": "CERESMineralisationWaterFactor",
                      "Children": [],
                      "IncludeInDocumentation": true,
                      "Enabled": true,
                      "ReadOnly": false
                    }
                  ],
                  "IncludeInDocumentation": true,
                  "Enabled": true,
                  "ReadOnly": false
                },
                {
                  "$type": "Models.Functions.Constant, Models",
                  "FixedValue": 0.0,
                  "Units": null,
                  "Name": "NLoss",
                  "Children": [],
                  "IncludeInDocumentation": true,
                  "Enabled": true,
                  "ReadOnly": false
                },
                {
                  "$type": "Models.Functions.Constant, Models",
                  "FixedValue": 0.0,
                  "Units": null,
                  "Name": "N2OFraction",
                  "Children": [],
                  "IncludeInDocumentation": true,
                  "Enabled": true,
                  "ReadOnly": false
                }
              ],
              "IncludeInDocumentation": true,
              "Enabled": true,
              "ReadOnly": false
            }
          ],
          "IncludeInDocumentation": true,
          "Enabled": true,
          "ReadOnly": false
        },
        {
          "$type": "Models.Soils.Nutrients.Solute, Models",
          "kgha": null,
          "Name": "NO3",
          "Children": [
            {
              "$type": "Models.Memo, Models",
              "Text": "This pool simulates the nitrate content of each soil layer.  Much of the capability has been taken from implementation in the APSIM SoilN model ([probert_apsims_1998]), which was derived from approaches in CERES-Maize ([jones_ceres-maize:_1986]).",
              "Name": "Memo",
              "Children": [],
              "IncludeInDocumentation": true,
              "Enabled": true,
              "ReadOnly": false
            },
            {
              "$type": "Models.Soils.Nutrients.NFlow, Models",
              "Value": null,
              "Natm": null,
              "N2Oatm": null,
              "sourceName": "NO3",
              "destinationName": null,
              "Name": "Denitrification",
              "Children": [
                {
                  "$type": "Models.Memo, Models",
                  "Text": "Denitrification is simulated using the approaches initially used in CERES Maize ([jones_ceres-maize:_1986]) as implemented in APSIM SoilN ([probert_apsims_1998]).  These were based upon the work of [Rolston1984].  Denitrification rate is calculated using this approach to account for the effect of soil carbon, temperature and water on the fraction of nitrate lost on a daily basis.  ",
                  "Name": "Memo",
                  "Children": [],
                  "IncludeInDocumentation": true,
                  "Enabled": true,
                  "ReadOnly": false
                },
                {
                  "$type": "Models.Functions.Constant, Models",
                  "FixedValue": 1.0,
                  "Units": null,
                  "Name": "NLoss",
                  "Children": [],
                  "IncludeInDocumentation": true,
                  "Enabled": true,
                  "ReadOnly": false
                },
                {
                  "$type": "Models.Functions.MultiplyFunction, Models",
                  "Name": "Rate",
                  "Children": [
                    {
                      "$type": "Models.Functions.Constant, Models",
                      "FixedValue": 0.0006,
                      "Units": null,
                      "Name": "Constant",
                      "Children": [],
                      "IncludeInDocumentation": true,
                      "Enabled": true,
                      "ReadOnly": false
                    },
                    {
                      "$type": "Models.Functions.ExpressionFunction, Models",
                      "Expression": "0.0031 * [TotalCppm] + 24.5",
                      "Name": "ActiveC",
                      "Children": [
                        {
                          "$type": "Models.Memo, Models",
                          "Text": "Denitrification rate is affected by soil carbon content using an approach originally described by [Reddy1980]. ",
                          "Name": "Memo",
                          "Children": [],
                          "IncludeInDocumentation": true,
                          "Enabled": true,
                          "ReadOnly": false
                        },
                        {
                          "$type": "Models.Functions.ExpressionFunction, Models",
                          "Expression": "([Humic].C+[Inert].C+[FOMCarbohydrate].C+[FOMCellulose].C+[FOMLignin].C)/[ppm2kgha]",
                          "Name": "TotalCppm",
                          "Children": [],
                          "IncludeInDocumentation": true,
                          "Enabled": true,
                          "ReadOnly": false
                        }
                      ],
                      "IncludeInDocumentation": true,
                      "Enabled": true,
                      "ReadOnly": false
                    },
                    {
                      "$type": "Models.Functions.CERESDenitrificationTemperatureFactor, Models",
                      "Name": "TF",
                      "Children": [],
                      "IncludeInDocumentation": true,
                      "Enabled": true,
                      "ReadOnly": false
                    },
                    {
                      "$type": "Models.Functions.CERESDenitrificationWaterFactor, Models",
                      "Name": "WF",
                      "Children": [],
                      "IncludeInDocumentation": true,
                      "Enabled": true,
                      "ReadOnly": false
                    }
                  ],
                  "IncludeInDocumentation": true,
                  "Enabled": true,
                  "ReadOnly": false
                },
                {
                  "$type": "Models.Functions.DayCentN2OFractionModel, Models",
                  "Name": "N2OFraction",
                  "Children": [
                    {
                      "$type": "Models.Memo, Models",
                      "Text": "The emission of N2O during denitrification is calculated from an N2:N2O ratio using the approach from the DayCent model ([PARTON1998]) as previously tested in APSIM ([THORBURN2010]).",
                      "Name": "Memo",
                      "Children": [],
                      "IncludeInDocumentation": true,
                      "Enabled": true,
                      "ReadOnly": false
                    }
                  ],
                  "IncludeInDocumentation": true,
                  "Enabled": true,
                  "ReadOnly": false
                }
              ],
              "IncludeInDocumentation": true,
              "Enabled": true,
              "ReadOnly": false
            }
          ],
          "IncludeInDocumentation": true,
          "Enabled": true,
          "ReadOnly": false
        },
        {
          "$type": "Models.Soils.Nutrients.NutrientPool, Models",
          "C": null,
          "N": null,
          "LayerFraction": null,
          "Name": "FOMLignin",
          "Children": [
            {
              "$type": "Models.Memo, Models",
              "Text": "The FOMLignin pool captures \"lignin-like\" material within fresh organic matter (FOM).  Such as approach was also captured in the APSIM SoilN model ([probert_apsims_1998]) and in CERES Maize[jones_ceres-maize:_1986]. This pool has the slowest decomposition rate of the three FOM pools.",
              "Name": "Memo",
              "Children": [],
              "IncludeInDocumentation": true,
              "Enabled": true,
              "ReadOnly": false
            },
            {
              "$type": "Models.Functions.ExpressionFunction, Models",
              "Expression": "[Soil].InitialRootWt * 0.1 * 0.4",
              "Name": "InitialCarbon",
              "Children": [
                {
                  "$type": "Models.Memo, Models",
                  "Text": "This C in this pool is initialised as a set fraction of the initial root residue mass at initialisation.  This mass is assumed to be 40% Carbon.",
                  "Name": "Memo",
                  "Children": [],
                  "IncludeInDocumentation": true,
                  "Enabled": true,
                  "ReadOnly": false
                }
              ],
              "IncludeInDocumentation": true,
              "Enabled": true,
              "ReadOnly": false
            },
            {
              "$type": "Models.Functions.ExpressionFunction, Models",
              "Expression": "[FOMLignin].C / [Soil].SoilOrganicMatter.RootCN",
              "Name": "InitialNitrogen",
              "Children": [
                {
                  "$type": "Models.Memo, Models",
                  "Text": "It is assumed that the C:N ratio of this pool is the same as the C:N of the total root residue material.",
                  "Name": "Memo",
                  "Children": [],
                  "IncludeInDocumentation": true,
                  "Enabled": true,
                  "ReadOnly": false
                }
              ],
              "IncludeInDocumentation": true,
              "Enabled": true,
              "ReadOnly": false
            },
            {
              "$type": "Models.Soils.Nutrients.CarbonFlow, Models",
              "MineralisedN": null,
              "Catm": null,
              "destinationNames": [
                "Microbial",
                "Humic"
              ],
              "destinationFraction": [
                0.9,
                0.1
              ],
              "Name": "Decomposition",
              "Children": [
                {
                  "$type": "Models.Functions.MultiplyFunction, Models",
                  "Name": "Rate",
                  "Children": [
                    {
                      "$type": "Models.Functions.Constant, Models",
                      "FixedValue": 0.0095,
                      "Units": null,
                      "Name": "PotentialRate",
                      "Children": [],
                      "IncludeInDocumentation": true,
                      "Enabled": true,
                      "ReadOnly": false
                    },
                    {
                      "$type": "Models.Functions.CERESMineralisationTemperatureFactor, Models",
                      "Name": "TF",
                      "Children": [],
                      "IncludeInDocumentation": true,
                      "Enabled": true,
                      "ReadOnly": false
                    },
                    {
                      "$type": "Models.Functions.CERESMineralisationWaterFactor, Models",
                      "Name": "WF",
                      "Children": [],
                      "IncludeInDocumentation": true,
                      "Enabled": true,
                      "ReadOnly": false
                    },
                    {
                      "$type": "Models.Functions.CERESMineralisationFOMCNRFactor, Models",
                      "Name": "CNRF",
                      "Children": [],
                      "IncludeInDocumentation": true,
                      "Enabled": true,
                      "ReadOnly": false
                    }
                  ],
                  "IncludeInDocumentation": true,
                  "Enabled": true,
                  "ReadOnly": false
                },
                {
                  "$type": "Models.Functions.Constant, Models",
                  "FixedValue": 0.4,
                  "Units": null,
                  "Name": "CO2Efficiency",
                  "Children": [],
                  "IncludeInDocumentation": true,
                  "Enabled": true,
                  "ReadOnly": false
                }
              ],
              "IncludeInDocumentation": true,
              "Enabled": true,
              "ReadOnly": false
            }
          ],
          "IncludeInDocumentation": true,
          "Enabled": true,
          "ReadOnly": false
        },
        {
          "$type": "Models.Soils.Nutrients.NutrientPool, Models",
          "C": null,
          "N": null,
          "LayerFraction": null,
          "Name": "FOMCellulose",
          "Children": [
            {
              "$type": "Models.Memo, Models",
              "Text": "The FOMCellulose pool captures \"cellulose-like\" material within fresh organic matter (FOM).  Such as approach was also captured in the APSIM SoilN model ([probert_apsims_1998]) and in CERES Maize[jones_ceres-maize:_1986]. ",
              "Name": "Memo",
              "Children": [],
              "IncludeInDocumentation": true,
              "Enabled": true,
              "ReadOnly": false
            },
            {
              "$type": "Models.Functions.ExpressionFunction, Models",
              "Expression": "[Soil].InitialRootWt * 0.7 * 0.4",
              "Name": "InitialCarbon",
              "Children": [
                {
                  "$type": "Models.Memo, Models",
                  "Text": "This C in this pool is initialised as a set fraction of the initial root residue mass at initialisation.  This mass is assumed to be 40% Carbon.",
                  "Name": "Memo",
                  "Children": [],
                  "IncludeInDocumentation": true,
                  "Enabled": true,
                  "ReadOnly": false
                }
              ],
              "IncludeInDocumentation": true,
              "Enabled": true,
              "ReadOnly": false
            },
            {
              "$type": "Models.Functions.ExpressionFunction, Models",
              "Expression": "[FOMCellulose].C / [Soil].SoilOrganicMatter.RootCN",
              "Name": "InitialNitrogen",
              "Children": [
                {
                  "$type": "Models.Memo, Models",
                  "Text": "It is assumed that the C:N ratio of this pool is the same as the C:N of the total root residue material.",
                  "Name": "Memo",
                  "Children": [],
                  "IncludeInDocumentation": true,
                  "Enabled": true,
                  "ReadOnly": false
                }
              ],
              "IncludeInDocumentation": true,
              "Enabled": true,
              "ReadOnly": false
            },
            {
              "$type": "Models.Soils.Nutrients.CarbonFlow, Models",
              "MineralisedN": null,
              "Catm": null,
              "destinationNames": [
                "Microbial",
                "Humic"
              ],
              "destinationFraction": [
                0.9,
                0.1
              ],
              "Name": "Decomposition",
              "Children": [
                {
                  "$type": "Models.Functions.MultiplyFunction, Models",
                  "Name": "Rate",
                  "Children": [
                    {
                      "$type": "Models.Functions.Constant, Models",
                      "FixedValue": 0.05,
                      "Units": null,
                      "Name": "PotentialRate",
                      "Children": [],
                      "IncludeInDocumentation": true,
                      "Enabled": true,
                      "ReadOnly": false
                    },
                    {
                      "$type": "Models.Functions.CERESMineralisationTemperatureFactor, Models",
                      "Name": "TF",
                      "Children": [],
                      "IncludeInDocumentation": true,
                      "Enabled": true,
                      "ReadOnly": false
                    },
                    {
                      "$type": "Models.Functions.CERESMineralisationWaterFactor, Models",
                      "Name": "WF",
                      "Children": [],
                      "IncludeInDocumentation": true,
                      "Enabled": true,
                      "ReadOnly": false
                    },
                    {
                      "$type": "Models.Functions.CERESMineralisationFOMCNRFactor, Models",
                      "Name": "CNRF",
                      "Children": [],
                      "IncludeInDocumentation": true,
                      "Enabled": true,
                      "ReadOnly": false
                    }
                  ],
                  "IncludeInDocumentation": true,
                  "Enabled": true,
                  "ReadOnly": false
                },
                {
                  "$type": "Models.Functions.Constant, Models",
                  "FixedValue": 0.4,
                  "Units": null,
                  "Name": "CO2Efficiency",
                  "Children": [],
                  "IncludeInDocumentation": true,
                  "Enabled": true,
                  "ReadOnly": false
                }
              ],
              "IncludeInDocumentation": true,
              "Enabled": true,
              "ReadOnly": false
            }
          ],
          "IncludeInDocumentation": true,
          "Enabled": true,
          "ReadOnly": false
        },
        {
          "$type": "Models.Soils.Nutrients.NutrientPool, Models",
          "C": null,
          "N": null,
          "LayerFraction": null,
          "Name": "FOMCarbohydrate",
          "Children": [
            {
              "$type": "Models.Memo, Models",
              "Text": "The FOMCarbohydrate pool captures \"carbohydrate-like\" material within fresh organic matter (FOM).  Such as approach was also captured in the APSIM SoilN model ([probert_apsims_1998]) and in CERES Maize[jones_ceres-maize:_1986]. This pool has the fastest decomposition rate of the three FOM pools.",
              "Name": "Memo",
              "Children": [],
              "IncludeInDocumentation": true,
              "Enabled": true,
              "ReadOnly": false
            },
            {
              "$type": "Models.Functions.ExpressionFunction, Models",
              "Expression": "[Soil].InitialRootWt * 0.2 * 0.4",
              "Name": "InitialCarbon",
              "Children": [
                {
                  "$type": "Models.Memo, Models",
                  "Text": "This C in this pool is initialised as a set fraction of the initial root residue mass at initialisation.  This mass is assumed to be 40% Carbon.",
                  "Name": "Memo",
                  "Children": [],
                  "IncludeInDocumentation": true,
                  "Enabled": true,
                  "ReadOnly": false
                }
              ],
              "IncludeInDocumentation": true,
              "Enabled": true,
              "ReadOnly": false
            },
            {
              "$type": "Models.Functions.ExpressionFunction, Models",
              "Expression": "[FOMCarbohydrate].C / [Soil].SoilOrganicMatter.RootCN",
              "Name": "InitialNitrogen",
              "Children": [
                {
                  "$type": "Models.Memo, Models",
                  "Text": "It is assumed that the C:N ratio of this pool is the same as the C:N of the total root residue material.",
                  "Name": "Memo",
                  "Children": [],
                  "IncludeInDocumentation": true,
                  "Enabled": true,
                  "ReadOnly": false
                }
              ],
              "IncludeInDocumentation": true,
              "Enabled": true,
              "ReadOnly": false
            },
            {
              "$type": "Models.Soils.Nutrients.CarbonFlow, Models",
              "MineralisedN": null,
              "Catm": null,
              "destinationNames": [
                "Microbial",
                "Humic"
              ],
              "destinationFraction": [
                0.9,
                0.1
              ],
              "Name": "Decomposition",
              "Children": [
                {
                  "$type": "Models.Functions.MultiplyFunction, Models",
                  "Name": "Rate",
                  "Children": [
                    {
                      "$type": "Models.Functions.Constant, Models",
                      "FixedValue": 0.2,
                      "Units": null,
                      "Name": "PotentialRate",
                      "Children": [],
                      "IncludeInDocumentation": true,
                      "Enabled": true,
                      "ReadOnly": false
                    },
                    {
                      "$type": "Models.Functions.CERESMineralisationTemperatureFactor, Models",
                      "Name": "TF",
                      "Children": [],
                      "IncludeInDocumentation": true,
                      "Enabled": true,
                      "ReadOnly": false
                    },
                    {
                      "$type": "Models.Functions.CERESMineralisationWaterFactor, Models",
                      "Name": "WF",
                      "Children": [],
                      "IncludeInDocumentation": true,
                      "Enabled": true,
                      "ReadOnly": false
                    },
                    {
                      "$type": "Models.Functions.CERESMineralisationFOMCNRFactor, Models",
                      "Name": "CNRF",
                      "Children": [],
                      "IncludeInDocumentation": true,
                      "Enabled": true,
                      "ReadOnly": false
                    }
                  ],
                  "IncludeInDocumentation": true,
                  "Enabled": true,
                  "ReadOnly": false
                },
                {
                  "$type": "Models.Functions.Constant, Models",
                  "FixedValue": 0.4,
                  "Units": null,
                  "Name": "CO2Efficiency",
                  "Children": [],
                  "IncludeInDocumentation": true,
                  "Enabled": true,
                  "ReadOnly": false
                }
              ],
              "IncludeInDocumentation": true,
              "Enabled": true,
              "ReadOnly": false
            }
          ],
          "IncludeInDocumentation": true,
          "Enabled": true,
          "ReadOnly": false
        },
        {
          "$type": "Models.Soils.Nutrients.NutrientPool, Models",
          "C": null,
          "N": null,
          "LayerFraction": null,
          "Name": "Microbial",
          "Children": [
            {
              "$type": "Models.Memo, Models",
              "Text": "The microbial pool (formally Biom pool in APSIM SoilNitrogen) represents the more labile, soil microbial biomass and microbial products.",
              "Name": "Memo",
              "Children": [],
              "IncludeInDocumentation": true,
              "Enabled": true,
              "ReadOnly": false
<<<<<<< HEAD
            },
=======
            }
          ],
          "IncludeInDocumentation": true,
          "Enabled": true,
          "ReadOnly": false
        },
        {
          "$type": "Models.Functions.ExpressionFunction, Models",
          "Expression": "[Humic].C / [Soil].InitialSoilCNR",
          "Name": "InitialNitrogen",
          "Children": [
>>>>>>> 726c6a6a
            {
              "$type": "Models.Functions.ExpressionFunction, Models",
              "Expression": "(([Soil].OC * 100 * [Soil].BD * [Soil].Thickness -[Inert].C) * [Soil].FBiom) / (1 + [Soil].FBiom)",
              "Name": "InitialCarbon",
              "Children": [
                {
                  "$type": "Models.Memo, Models",
                  "Text": "Initial C (kg/ha) is calculated as an assumed biomass fraction of the non-inert soil organic C, bulk density and layer thickness.\n",
                  "Name": "Memo",
                  "Children": [],
                  "IncludeInDocumentation": true,
                  "Enabled": true,
                  "ReadOnly": false
                }
              ],
              "IncludeInDocumentation": true,
              "Enabled": true,
              "ReadOnly": false
            },
            {
              "$type": "Models.Functions.ExpressionFunction, Models",
              "Expression": "[Microbial].C /  [CNRatio]",
              "Name": "InitialNitrogen",
              "Children": [
                {
                  "$type": "Models.Memo, Models",
                  "Text": "Initial N (kg/ha) is calculated with the assumption that microbial biomass maintains a constant C:N ratio.",
                  "Name": "Memo",
                  "Children": [],
                  "IncludeInDocumentation": true,
                  "Enabled": true,
                  "ReadOnly": false
                }
              ],
              "IncludeInDocumentation": true,
              "Enabled": true,
              "ReadOnly": false
            },
            {
              "$type": "Models.Functions.Constant, Models",
              "FixedValue": 8.0,
              "Units": null,
              "Name": "CNRatio",
              "Children": [],
              "IncludeInDocumentation": true,
              "Enabled": true,
              "ReadOnly": false
            },
            {
              "$type": "Models.Soils.Nutrients.CarbonFlow, Models",
              "MineralisedN": null,
              "Catm": null,
              "destinationNames": [
                "Microbial",
                "Humic"
              ],
              "destinationFraction": [
                0.6,
                0.4
              ],
              "Name": "Decomposition",
              "Children": [
                {
                  "$type": "Models.Memo, Models",
                  "Text": "Decomposition of this pool is calculated as a first-order process with rate constants modified by factors such as soil temperature and moisture. There is also an internal cycling of carbon and nitrogen (ie microbes feeding on microbial products).",
                  "Name": "Memo",
                  "Children": [],
                  "IncludeInDocumentation": true,
                  "Enabled": true,
                  "ReadOnly": false
                },
                {
                  "$type": "Models.Functions.MultiplyFunction, Models",
                  "Name": "Rate",
                  "Children": [
                    {
                      "$type": "Models.Functions.StringComparisonFunction, Models",
                      "PropertyName": "[Soil].SoilType",
                      "StringValue": "sand",
                      "Name": "PotentialRate",
                      "Children": [
                        {
                          "$type": "Models.Memo, Models",
                          "Text": "The default potential decomposition rate comes from SoilN ([probert_apsims_1998]). For sandy soils, the rate is modified as per [Asseng1998163].",
                          "Name": "Memo",
                          "Children": [],
                          "IncludeInDocumentation": true,
                          "Enabled": true,
                          "ReadOnly": false
                        },
                        {
                          "$type": "Models.Functions.Constant, Models",
                          "FixedValue": 0.0324,
                          "Units": null,
                          "Name": "TrueValue",
                          "Children": [],
                          "IncludeInDocumentation": true,
                          "Enabled": true,
                          "ReadOnly": false
                        },
                        {
                          "$type": "Models.Functions.Constant, Models",
                          "FixedValue": 0.0081,
                          "Units": null,
                          "Name": "FalseValue",
                          "Children": [],
                          "IncludeInDocumentation": true,
                          "Enabled": true,
                          "ReadOnly": false
                        }
                      ],
                      "IncludeInDocumentation": true,
                      "Enabled": true,
                      "ReadOnly": false
                    },
                    {
                      "$type": "Models.Functions.CERESMineralisationTemperatureFactor, Models",
                      "Name": "TF",
                      "Children": [],
                      "IncludeInDocumentation": true,
                      "Enabled": true,
                      "ReadOnly": false
                    },
                    {
                      "$type": "Models.Functions.CERESMineralisationWaterFactor, Models",
                      "Name": "CERESMineralisationWaterFactor",
                      "Children": [],
                      "IncludeInDocumentation": true,
                      "Enabled": true,
                      "ReadOnly": false
                    }
                  ],
                  "IncludeInDocumentation": true,
                  "Enabled": true,
                  "ReadOnly": false
                },
                {
                  "$type": "Models.Functions.Constant, Models",
                  "FixedValue": 0.4,
                  "Units": null,
                  "Name": "CO2Efficiency",
                  "Children": [],
                  "IncludeInDocumentation": true,
                  "Enabled": true,
                  "ReadOnly": false
                }
              ],
              "IncludeInDocumentation": true,
              "Enabled": true,
              "ReadOnly": false
            }
          ],
          "IncludeInDocumentation": true,
          "Enabled": true,
          "ReadOnly": false
        },
        {
          "$type": "Models.Soils.Nutrients.NutrientPool, Models",
          "C": null,
          "N": null,
          "LayerFraction": null,
          "Name": "Humic",
          "Children": [
            {
              "$type": "Models.Memo, Models",
              "Text": "The humic pool represents the largest soil organic matter pool consisting of organic matter with much lower decomposition rate.",
              "Name": "Memo",
              "Children": [],
              "IncludeInDocumentation": true,
              "Enabled": true,
              "ReadOnly": false
            },
            {
              "$type": "Models.Functions.ExpressionFunction, Models",
              "Expression": "(1-[Soil].FInert)*[Soil].OC * 100 * [Soil].BD * [Soil].Thickness - [Microbial].C",
              "Name": "InitialCarbon",
              "Children": [
                {
                  "$type": "Models.Memo, Models",
                  "Text": "Initial C (kg/ha) is calculated as that component of the total soil carbon that has not been already attributed to the other soil carbon pools.",
                  "Name": "Memo",
                  "Children": [],
                  "IncludeInDocumentation": true,
                  "Enabled": true,
                  "ReadOnly": false
                }
              ],
              "IncludeInDocumentation": true,
              "Enabled": true,
              "ReadOnly": false
            },
            {
              "$type": "Models.Functions.ExpressionFunction, Models",
              "Expression": "[Humic].C / [Soil].SoilOrganicMatter.SoilCN",
              "Name": "InitialNitrogen",
              "Children": [
                {
                  "$type": "Models.Memo, Models",
                  "Text": "Initial N (kg/ha) is calculated with the assumption that the inert pool has the same C:N ratio as the bulk soil.",
                  "Name": "Memo",
                  "Children": [],
                  "IncludeInDocumentation": true,
                  "Enabled": true,
                  "ReadOnly": false
                }
              ],
              "IncludeInDocumentation": true,
              "Enabled": true,
              "ReadOnly": false
            },
            {
              "$type": "Models.Soils.Nutrients.CarbonFlow, Models",
              "MineralisedN": null,
              "Catm": null,
              "destinationNames": [
                "Microbial"
              ],
              "destinationFraction": [
                1.0
              ],
              "Name": "Decomposition",
              "Children": [
                {
                  "$type": "Models.Memo, Models",
                  "Text": "Decomposition of this pool is calculated as a first-order process with rate constants modified by factors such as soil temperature and moisture.",
                  "Name": "Memo",
                  "Children": [],
                  "IncludeInDocumentation": true,
                  "Enabled": true,
                  "ReadOnly": false
                },
                {
                  "$type": "Models.Functions.MultiplyFunction, Models",
                  "Name": "Rate",
                  "Children": [
                    {
                      "$type": "Models.Functions.Constant, Models",
                      "FixedValue": 0.00015,
                      "Units": null,
                      "Name": "PotentialRate",
                      "Children": [],
                      "IncludeInDocumentation": true,
                      "Enabled": true,
                      "ReadOnly": false
                    },
                    {
                      "$type": "Models.Functions.CERESMineralisationTemperatureFactor, Models",
                      "Name": "TF",
                      "Children": [],
                      "IncludeInDocumentation": true,
                      "Enabled": true,
                      "ReadOnly": false
                    },
                    {
                      "$type": "Models.Functions.CERESMineralisationWaterFactor, Models",
                      "Name": "WF",
                      "Children": [],
                      "IncludeInDocumentation": true,
                      "Enabled": true,
                      "ReadOnly": false
                    }
                  ],
                  "IncludeInDocumentation": true,
                  "Enabled": true,
                  "ReadOnly": false
                },
                {
                  "$type": "Models.Functions.Constant, Models",
                  "FixedValue": 0.4,
                  "Units": null,
                  "Name": "CO2Efficiency",
                  "Children": [],
                  "IncludeInDocumentation": true,
                  "Enabled": true,
                  "ReadOnly": false
                }
              ],
              "IncludeInDocumentation": true,
              "Enabled": true,
              "ReadOnly": false
            }
          ],
          "IncludeInDocumentation": true,
          "Enabled": true,
          "ReadOnly": false
        },
        {
          "$type": "Models.Soils.Nutrients.Solute, Models",
          "kgha": null,
          "Name": "NH4",
          "Children": [
            {
              "$type": "Models.Soils.Nutrients.NFlow, Models",
              "Value": null,
              "Natm": null,
              "N2Oatm": null,
              "sourceName": "NH4",
              "destinationName": "NO3",
              "Name": "Nitrification",
              "Children": [
                {
                  "$type": "Models.Memo, Models",
                  "Text": "Denitrification is simulated using the approaches initially used in CERES Maize ([jones_ceres-maize:_1986]) as implemented in APSIM SoilN ([probert_apsims_1998]).",
                  "Name": "Memo",
                  "Children": [],
                  "IncludeInDocumentation": true,
                  "Enabled": true,
                  "ReadOnly": false
                },
                {
                  "$type": "Models.Functions.CERESNitrificationModel, Models",
                  "Name": "Rate",
                  "Children": [
                    {
                      "$type": "Models.Functions.CERESNitrificationWaterFactor, Models",
                      "Name": "CERESNitrificationWaterFactor",
                      "Children": [],
                      "IncludeInDocumentation": true,
                      "Enabled": true,
                      "ReadOnly": false
                    },
                    {
                      "$type": "Models.Functions.CERESNitrificationpHFactor, Models",
                      "Name": "CERESNitrificationpHFactor",
                      "Children": [],
                      "IncludeInDocumentation": true,
                      "Enabled": true,
                      "ReadOnly": false
                    },
                    {
                      "$type": "Models.Functions.CERESMineralisationTemperatureFactor, Models",
                      "Name": "CERESMineralisationTemperatureFactor",
                      "Children": [],
                      "IncludeInDocumentation": true,
                      "Enabled": true,
                      "ReadOnly": false
                    }
                  ],
                  "IncludeInDocumentation": true,
                  "Enabled": true,
                  "ReadOnly": false
                },
                {
                  "$type": "Models.Functions.Constant, Models",
                  "FixedValue": 0.0,
                  "Units": null,
                  "Name": "NLoss",
                  "Children": [],
                  "IncludeInDocumentation": true,
                  "Enabled": true,
                  "ReadOnly": false
                },
                {
                  "$type": "Models.Functions.Constant, Models",
                  "FixedValue": 0.0,
                  "Units": null,
                  "Name": "N2OFraction",
                  "Children": [
                    {
                      "$type": "Models.Memo, Models",
                      "Text": "Currently, no N2O is assumed to be produced during nitrification processes.",
                      "Name": "Memo",
                      "Children": [],
                      "IncludeInDocumentation": true,
                      "Enabled": true,
                      "ReadOnly": false
                    }
                  ],
                  "IncludeInDocumentation": true,
                  "Enabled": true,
                  "ReadOnly": false
                }
              ],
              "IncludeInDocumentation": true,
              "Enabled": true,
              "ReadOnly": false
            }
          ],
          "IncludeInDocumentation": true,
          "Enabled": true,
          "ReadOnly": false
        },
        {
          "$type": "Models.Functions.StringComparisonFunction, Models",
          "PropertyName": "[Soil].SoilType",
          "StringValue": "Sand",
          "Name": "WaterFactorForMineralisation",
          "Children": [
            {
              "$type": "Models.Functions.LinearInterpolationFunction, Models",
              "XProperty": "[SoilWaterScale]",
              "Name": "TrueValue",
              "Children": [
                {
                  "$type": "Models.Functions.SoilWaterScale, Models",
                  "Name": "SoilWaterScale",
                  "Children": [],
                  "IncludeInDocumentation": true,
                  "Enabled": true,
                  "ReadOnly": false
                },
                {
                  "$type": "Models.Functions.XYPairs, Models",
                  "X": [
                    0.0,
                    0.5,
                    1.0,
                    2.0
                  ],
                  "Y": [
                    0.05,
                    1.0,
                    1.0,
                    0.5
                  ],
                  "Name": "XYPairs",
                  "Children": [],
                  "IncludeInDocumentation": true,
                  "Enabled": true,
                  "ReadOnly": false
                }
              ],
              "IncludeInDocumentation": true,
              "Enabled": true,
              "ReadOnly": false
            },
            {
              "$type": "Models.Functions.LinearInterpolationFunction, Models",
              "XProperty": "[SoilWaterScale]",
              "Name": "FalseValue",
              "Children": [
                {
                  "$type": "Models.Functions.SoilWaterScale, Models",
                  "Name": "SoilWaterScale",
                  "Children": [],
                  "IncludeInDocumentation": true,
                  "Enabled": true,
                  "ReadOnly": false
                },
                {
                  "$type": "Models.Functions.XYPairs, Models",
                  "X": [
                    0.0,
                    0.5,
                    1.0,
                    2.0
                  ],
                  "Y": [
                    0.0,
                    1.0,
                    1.0,
                    0.5
                  ],
                  "Name": "XYPairs",
                  "Children": [],
                  "IncludeInDocumentation": true,
                  "Enabled": true,
                  "ReadOnly": false
                }
              ],
              "IncludeInDocumentation": true,
              "Enabled": true,
              "ReadOnly": false
            }
          ],
          "IncludeInDocumentation": true,
          "Enabled": true,
          "ReadOnly": false
        },
        {
          "$type": "Models.Functions.ExpressionFunction, Models",
          "Expression": "([Soil].BD*[Soil].Thickness)/100",
          "Name": "ppm2kgha",
          "Children": [],
          "IncludeInDocumentation": true,
          "Enabled": true,
          "ReadOnly": false
        },
        {
          "$type": "Models.Functions.ExpressionFunction, Models",
          "Expression": "[FOMLignin].C+[FOMCellulose].C+[FOMCarbohydrate].C",
          "Name": "FOMCx",
          "Children": [],
          "IncludeInDocumentation": true,
          "Enabled": true,
          "ReadOnly": false
        },
        {
          "$type": "Models.Functions.ExpressionFunction, Models",
          "Expression": "[FOMLignin].N+[FOMCellulose].N+[FOMCarbohydrate].N",
          "Name": "FOMNx",
          "Children": [],
          "IncludeInDocumentation": true,
          "Enabled": true,
          "ReadOnly": false
        },
        {
          "$type": "Models.Soils.InitialWater, Models",
          "PercentMethod": 0,
          "FractionFull": 0.0,
          "DepthWetSoil": "NaN",
          "RelativeTo": null,
          "Name": "Initial water",
          "Children": [],
          "IncludeInDocumentation": true,
          "Enabled": true,
          "ReadOnly": false
        },
        {
          "$type": "Models.Soils.Sample, Models",
          "Thickness": [
            1800.0
          ],
          "NO3": [
            10.0
          ],
          "NH4": [
            1.0
          ],
          "SW": null,
          "OC": null,
          "EC": null,
          "CL": null,
          "ESP": null,
          "PH": null,
          "NO3Units": 1,
          "NH4Units": 1,
          "SWUnits": 0,
          "OCUnits": 0,
          "PHUnits": 0,
          "Name": "Initial conditions",
          "Children": [],
          "IncludeInDocumentation": true,
          "Enabled": true,
          "ReadOnly": false
        },
        {
          "$type": "Models.Soils.Nutrients.Solute, Models",
          "kgha": null,
          "Name": "PlantAvailableNO3",
          "Children": [
            {
              "$type": "Models.Memo, Models",
              "Text": "This pool simulates the nitrate content of each soil layer.  Much of the capability has been taken from implementation in the APSIM SoilN model ([probert_apsims_1998]), which was derived from approaches in CERES-Maize [jones_ceres-maize:_1986].",
              "Name": "Memo",
              "Children": [],
              "IncludeInDocumentation": true,
              "Enabled": true,
              "ReadOnly": false
            }
          ],
          "IncludeInDocumentation": true,
          "Enabled": true,
          "ReadOnly": false
        },
        {
          "$type": "Models.Soils.Nutrients.Solute, Models",
          "kgha": null,
          "Name": "PlantAvailableNH4",
          "Children": [
            {
              "$type": "Models.Memo, Models",
              "Text": "This pool simulates the nitrate content of each soil layer.  Much of the capability has been taken from implementation in the APSIM SoilN model ([probert_apsims_1998]), which was derived from approaches in CERES-Maize [jones_ceres-maize:_1986].",
              "Name": "Memo",
              "Children": [],
              "IncludeInDocumentation": true,
              "Enabled": true,
              "ReadOnly": false
            }
          ],
          "IncludeInDocumentation": true,
          "Enabled": true,
          "ReadOnly": false
        }
      ],
      "IncludeInDocumentation": true,
      "Enabled": true,
      "ReadOnly": false
    }
  ],
  "IncludeInDocumentation": true,
  "Enabled": true,
  "ReadOnly": false
}<|MERGE_RESOLUTION|>--- conflicted
+++ resolved
@@ -1,7 +1,7 @@
 {
   "$type": "Models.Core.Simulations, Models",
   "ExplorerWidth": 0,
-  "Version": 47,
+  "Version": 56,
   "Name": "Simulations",
   "Children": [
     {
@@ -13,92 +13,105 @@
             "$type": "Models.Graph.Node, Models",
             "Name": "Inert",
             "Location": "65, 426",
-            "Colour": "LightGreen",
-            "OutlineColour": "Black"
+            "Colour": "0, 114, 178",
+            "OutlineColour": "Black",
+            "Transparent": false
           },
           {
             "$type": "Models.Graph.Node, Models",
             "Name": "SurfaceResidue",
             "Location": "345, 45",
-            "Colour": "LightGreen",
-            "OutlineColour": "Black"
+            "Colour": "0, 114, 178",
+            "OutlineColour": "Black",
+            "Transparent": false
           },
           {
             "$type": "Models.Graph.Node, Models",
             "Name": "FOMLignin",
             "Location": "265, 151",
-            "Colour": "LightGreen",
-            "OutlineColour": "Black"
+            "Colour": "0, 114, 178",
+            "OutlineColour": "Black",
+            "Transparent": false
           },
           {
             "$type": "Models.Graph.Node, Models",
             "Name": "FOMCellulose",
             "Location": "444, 154",
-            "Colour": "LightGreen",
-            "OutlineColour": "Black"
+            "Colour": "0, 114, 178",
+            "OutlineColour": "Black",
+            "Transparent": false
           },
           {
             "$type": "Models.Graph.Node, Models",
             "Name": "FOMCarbohydrate",
             "Location": "50, 200",
-            "Colour": "LightGreen",
-            "OutlineColour": "Black"
+            "Colour": "0, 114, 178",
+            "OutlineColour": "Black",
+            "Transparent": false
           },
           {
             "$type": "Models.Graph.Node, Models",
             "Name": "Microbial",
             "Location": "218, 299",
-            "Colour": "LightGreen",
-            "OutlineColour": "Black"
+            "Colour": "0, 114, 178",
+            "OutlineColour": "Black",
+            "Transparent": false
           },
           {
             "$type": "Models.Graph.Node, Models",
             "Name": "Humic",
             "Location": "458, 293",
-            "Colour": "LightGreen",
-            "OutlineColour": "Black"
+            "Colour": "0, 114, 178",
+            "OutlineColour": "Black",
+            "Transparent": false
           },
           {
             "$type": "Models.Graph.Node, Models",
             "Name": "Urea",
             "Location": "529, 419",
-            "Colour": "LightCoral",
-            "OutlineColour": "Black"
+            "Colour": "0, 158, 115",
+            "OutlineColour": "Black",
+            "Transparent": false
           },
           {
             "$type": "Models.Graph.Node, Models",
             "Name": "NO3",
             "Location": "185, 435",
-            "Colour": "LightCoral",
-            "OutlineColour": "Black"
+            "Colour": "0, 158, 115",
+            "OutlineColour": "Black",
+            "Transparent": false
           },
           {
             "$type": "Models.Graph.Node, Models",
             "Name": "NH4",
             "Location": "357, 422",
-            "Colour": "LightCoral",
-            "OutlineColour": "Black"
+            "Colour": "0, 158, 115",
+            "OutlineColour": "Black",
+            "Transparent": false
           },
           {
             "$type": "Models.Graph.Node, Models",
             "Name": "Atmosphere",
             "Location": "63, 290",
             "Colour": "White",
-            "OutlineColour": "White"
+            "OutlineColour": "White",
+            "Transparent": true
           },
           {
             "$type": "Models.Graph.Node, Models",
             "Name": "PlantAvailableNO3",
             "Location": "702, 339",
-            "Colour": "LightCoral",
-            "OutlineColour": "Black"
+            "Colour": "0, 158, 115",
+            "OutlineColour": "Black",
+            "Transparent": false
           },
           {
             "$type": "Models.Graph.Node, Models",
             "Name": "PlantAvailableNH4",
             "Location": "675, 205",
-            "Colour": "LightCoral",
-            "OutlineColour": "Black"
+            "Colour": "0, 158, 115",
+            "OutlineColour": "Black",
+            "Transparent": false
           }
         ],
         "Arcs": [
@@ -234,21 +247,7 @@
               "IncludeInDocumentation": true,
               "Enabled": true,
               "ReadOnly": false
-<<<<<<< HEAD
-            },
-=======
-            }
-          ],
-          "IncludeInDocumentation": true,
-          "Enabled": true,
-          "ReadOnly": false
-        },
-        {
-          "$type": "Models.Functions.ExpressionFunction, Models",
-          "Expression": "[Inert].C / [Soil].InitialSoilCNR",
-          "Name": "InitialNitrogen",
-          "Children": [
->>>>>>> 726c6a6a
+            },
             {
               "$type": "Models.Functions.ExpressionFunction, Models",
               "Expression": "[Soil].FInert * [Soil].OC * 100 * [Soil].BD * [Soil].Thickness",
@@ -270,7 +269,7 @@
             },
             {
               "$type": "Models.Functions.ExpressionFunction, Models",
-              "Expression": "[Inert].C / [Soil].SoilOrganicMatter.SoilCN",
+              "Expression": "[Inert].C / [Soil].InitialSoilCNR",
               "Name": "InitialNitrogen",
               "Children": [
                 {
@@ -1011,21 +1010,7 @@
               "IncludeInDocumentation": true,
               "Enabled": true,
               "ReadOnly": false
-<<<<<<< HEAD
-            },
-=======
-            }
-          ],
-          "IncludeInDocumentation": true,
-          "Enabled": true,
-          "ReadOnly": false
-        },
-        {
-          "$type": "Models.Functions.ExpressionFunction, Models",
-          "Expression": "[Humic].C / [Soil].InitialSoilCNR",
-          "Name": "InitialNitrogen",
-          "Children": [
->>>>>>> 726c6a6a
+            },
             {
               "$type": "Models.Functions.ExpressionFunction, Models",
               "Expression": "(([Soil].OC * 100 * [Soil].BD * [Soil].Thickness -[Inert].C) * [Soil].FBiom) / (1 + [Soil].FBiom)",
@@ -1219,7 +1204,7 @@
             },
             {
               "$type": "Models.Functions.ExpressionFunction, Models",
-              "Expression": "[Humic].C / [Soil].SoilOrganicMatter.SoilCN",
+              "Expression": "[Humic].C / [Soil].InitialSoilCNR",
               "Name": "InitialNitrogen",
               "Children": [
                 {
