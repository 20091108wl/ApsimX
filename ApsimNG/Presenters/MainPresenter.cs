﻿namespace UserInterface.Presenters
{
    using System;
    using System.Collections.Generic;
    using System.IO;
    using System.Reflection;
    using System.Xml;
    using APSIM.Shared.Utilities;
    using Importer;
    using Interfaces;
    using Models;
    using Models.Core;
    using Views;
    using System.Linq;
    using System.Diagnostics;
    using System.Text;
    using System.Text.RegularExpressions;
    using EventArguments;
    using Utility;
    using Models.Core.ApsimFile;

    /// <summary>
    /// This presenter class provides the functionality behind a TabbedExplorerView 
    /// which is a tab control where each tabs represent an .apsimx file. Each tab
    /// then has an ExplorerPresenter and ExplorerView created when the tab is
    /// created.
    /// </summary>
    public class MainPresenter
    {
        /// <summary>A list of presenters for tabs on the left.</summary>
        public List<IPresenter> Presenters1 { get; set; } = new List<IPresenter>();

        /// <summary>A private reference to the view this presenter will talk to.</summary>
        private IMainView view;

        /// <summary>The path last used to open the examples</summary>
        private string lastExamplesPath;

        /// <summary>A list of presenters for tabs on the right.</summary>
        private List<IPresenter> presenters2 = new List<IPresenter>();

        /// <summary>
        /// View used to convert xml files to a newer version.
        /// </summary>
        private IFileConverterView fileConverter = null;

        /// <summary>
        /// View used to show help information.
        /// </summary>
        private HelpView helpView = null;

        /// <summary>
        /// The most recent exception that has been thrown.
        /// </summary>
        public List<string> LastError { get; private set; }

        /// <summary>Attach this presenter with a view. Can throw if there are errors during startup.</summary>
        /// <param name="view">The view to attach</param>
        /// <param name="commandLineArguments">Optional command line arguments - can be null</param>
        public void Attach(object view, string[] commandLineArguments)
        {
            this.view = view as IMainView;
            this.view.OnError += OnError;
            // Set the main window location and size.
            this.view.WindowLocation = Utility.Configuration.Settings.MainFormLocation;
            this.view.WindowSize = Utility.Configuration.Settings.MainFormSize;
            // Maximize settings do not save correctly on OS X
            if (!ProcessUtilities.CurrentOS.IsMac)
                this.view.WindowMaximised = Utility.Configuration.Settings.MainFormMaximized;

            // Set the main window caption with version information.
            Version version = Assembly.GetExecutingAssembly().GetName().Version;
            if (version.Major == 0)
            {
                this.view.WindowCaption = "APSIM (Custom Build)";
            }
            else
            {
                this.view.WindowCaption = "APSIM " + version;
            }

            // Cleanup the recent file list
            Utility.Configuration.Settings.CleanMruList();

            // Populate the 2 start pages.
            this.PopulateStartPage(this.view.StartPage1);
            this.PopulateStartPage(this.view.StartPage2);

            // Trap some events.
            this.view.AllowClose += this.OnClosing;
            this.view.StartPage1.List.DoubleClicked += this.OnFileDoubleClicked;
            this.view.StartPage2.List.DoubleClicked += this.OnFileDoubleClicked;
            this.view.TabClosing += this.OnTabClosing;
            this.view.ShowDetailedError += this.ShowDetailedErrorMessage;
            this.view.Show();
            if (Utility.Configuration.Settings.StatusPanelHeight > 0.5 * this.view.WindowSize.Height)
                this.view.StatusPanelHeight = 20;
            else
                this.view.StatusPanelHeight = Utility.Configuration.Settings.StatusPanelHeight;
            this.view.SplitScreenPosition = Configuration.Settings.SplitScreenPosition;
            // Process command line.
            this.ProcessCommandLineArguments(commandLineArguments);
        }

        /// <summary>
        /// Detach this presenter from the view.
        /// </summary>
        /// <param name="view">The view used for this object</param>
        public void Detach(object view)
        {
            this.view.AllowClose -= this.OnClosing;
            this.view.StartPage1.List.DoubleClicked -= this.OnFileDoubleClicked;
            this.view.StartPage2.List.DoubleClicked -= this.OnFileDoubleClicked;
            this.view.TabClosing -= this.OnTabClosing;
            this.view.OnError -= OnError;
            this.view.ShowDetailedError -= ShowDetailedErrorMessage;
            if (fileConverter != null)
                fileConverter.Convert -= OnConvert;
        }

        /// <summary>
        /// Allow the form to close?
        /// </summary>
        /// <returns>True if can be closed</returns>
        public bool AllowClose()
        {
            bool ok = true;

            foreach (ExplorerPresenter presenter in this.Presenters1.OfType<ExplorerPresenter>())
            {
                ok &= presenter.SaveIfChanged();
                presenter.Detach();
            }

            foreach (ExplorerPresenter presenter in this.presenters2.OfType<ExplorerPresenter>())
            {
                ok &= presenter.SaveIfChanged();
                presenter.Detach();
            }

            return ok;
        }

        /// <summary>
        /// Toggle split screen view.
        /// </summary>
        public void ToggleSecondExplorerViewVisible()
        {
            this.view.SplitWindowOn = !this.view.SplitWindowOn;
        }

        /// <summary>
        /// Execute the specified script, returning any error messages or NULL if all OK.
        /// </summary>
        /// <param name="code">The script code</param>
        /// <returns>Any exception message or null</returns>
        public void ProcessStartupScript(string code)
        {
            // Allow UI scripts to reference gtk/gdk/etc
            List<string> assemblies = new List<string>()
            {
                typeof(Gtk.Widget).Assembly.Location,
                typeof(Gdk.Color).Assembly.Location,
                typeof(Cairo.Context).Assembly.Location,
                typeof(Pango.Context).Assembly.Location,
                typeof(GLib.Log).Assembly.Location,
            };

            Assembly compiledAssembly = Manager.CompileTextToAssembly(code, Path.GetTempFileName(), assemblies.ToArray());

            // Get the script 'Type' from the compiled assembly.
            Type scriptType = compiledAssembly.GetType("Script");
            if (scriptType == null)
            {
                throw new Exception("Cannot find a public class called 'Script'");
            }

            // Look for a method called Execute
            MethodInfo executeMethod = scriptType.GetMethod("Execute");
            if (executeMethod == null)
            {
                throw new Exception("Cannot find a method Script.Execute");
            }

            // Create a new script model.
            object script = compiledAssembly.CreateInstance("Script");

            // Call Execute on our newly created script instance.
            object[] arguments = new object[] { this };
            executeMethod.Invoke(script, arguments);
        }

        /// <summary>
        /// Clears the status panel.
        /// </summary>
        public void ClearStatusPanel()
        {
            view.ShowMessage(string.Empty, Simulation.ErrorLevel.Information);
        }

        /// <summary>
        /// Add a status message. A message of null will clear the status message.
        /// For error messages, use <see cref="ShowError(Exception)"/>.
        /// </summary>
        /// <param name="message">The message test</param>
        /// <param name="errorLevel">The error level value</param>
        public void ShowMessage(string message, Simulation.MessageType messageType)
        {
            Simulation.ErrorLevel errorType = Simulation.ErrorLevel.Information;

            if (messageType == Simulation.MessageType.Information)
                errorType = Simulation.ErrorLevel.Information;
            else if (messageType == Simulation.MessageType.Warning)
                errorType = Simulation.ErrorLevel.Warning;

            this.view.ShowMessage(message, errorType);
        }
        
        /// <summary>
        /// Displays several messages, with a separator between them. 
        /// For error messages, use <see cref="ShowError(List{Exception})"/>.
        /// </summary>
        /// <param name="messages">Messages to be displayed.</param>
        /// <param name="messageType"></param>
        public void ShowMessage(List<string> messages, Simulation.MessageType messageType)
        {
            Simulation.ErrorLevel errorType = Simulation.ErrorLevel.Information;

            if (messageType == Simulation.MessageType.Information)
                errorType = Simulation.ErrorLevel.Information;
            else if (messageType == Simulation.MessageType.Warning)
                errorType = Simulation.ErrorLevel.Warning;

            foreach (string msg in messages)
            {
                view.ShowMessage(msg, errorType, false, true, false);
            }
        }

        /// <summary>
        /// Displays a simple error message in the status bar, without a 'more information' button.
        /// If you've just caught an exception, <see cref="ShowError(Exception)"/> is probably a better method to use.
        /// </summary>
        /// <param name="error"></param>
        public void ShowError(string error)
        {
            LastError = new List<string>();
            view.ShowMessage(error, Simulation.ErrorLevel.Error, withButton : false);
        }

        /// <summary>
        /// Displays an error message in the status bar, along with a button which brings up more info.
        /// </summary>
        /// <param name="error">The error to be displayed.</param>
        public void ShowError(Exception error)
        {
            if (error != null)
            {
                LastError = new List<string> { error.ToString() };
                view.ShowMessage(GetInnerException(error).Message, Simulation.ErrorLevel.Error);
            }
            else
            {
                LastError = new List<string>();
                ShowError(new NullReferenceException("Attempted to display a null error"));
            }
        }

        /// <summary>
        /// Displays several error messages in the status bar. Each error will have an associated 
        /// </summary>
        /// <param name="errors"></param>
        public void ShowError(List<Exception> errors)
        {
            // if the list contains at least 1 null exception, display none of them
            if (errors != null && !errors.Contains(null))
            {
                LastError = errors.Select(err => err.ToString()).ToList();
                for (int i = 0; i < errors.Count; i++)
                {
                    // only overwrite other messages the first time through the loop
                    view.ShowMessage(GetInnerException(errors[i]).Message, Simulation.ErrorLevel.Error, i == 0, true);
                }
            }
            else
            {
                LastError = new List<string>();
                ShowError(new NullReferenceException("Attempted to display a null error"));
            }
        }

        /// <summary>
        /// Shows a window which contains detailed error information (such as stack trace).
        /// </summary>
        /// <param name="sender">Sender object. Must be an <see cref="ApsimNG.Classes.CustomButton"/></param>
        /// <param name="e">Event Arguments.</param>
        private void ShowDetailedErrorMessage(object sender, EventArgs e)
        {
            if (sender is ApsimNG.Classes.CustomButton)
            {
                ErrorView err = new ErrorView(LastError[(sender as ApsimNG.Classes.CustomButton).ID], view as ViewBase);
                err.Show();
            }
        }

        /// <summary>
        /// Show a message in a dialog box
        /// </summary>
        /// <param name="message">The message.</param>
        /// <param name="title">The dialog title</param>
        /// <param name="msgType">The type of dialog message</param>
        /// <param name="buttonType">Button type</param>
        /// <returns>The message dialog return value</returns>
        public int ShowMsgDialog(string message, string title, Gtk.MessageType msgType, Gtk.ButtonsType buttonType)
        {
            return this.view.ShowMsgDialog(message, title, msgType, buttonType);
        }

        /// <summary>
        /// Show progress bar with the specified percent.
        /// </summary>
        /// <param name="percent">The progress</param>
        public void ShowProgress(int percent, bool showStopButton = true)
        {
            this.view.ShowProgress(percent, showStopButton);
        }

        /// <summary>
        /// Add a handler for the "stop" button of the view
        /// </summary>
        /// <param name="handler">The handler to be added</param>
        public void AddStopHandler(EventHandler<EventArgs> handler)
        {
            this.view.StopSimulation += handler;
        }

        /// <summary>
        /// Remove a handler for the "stop" button of the view.
        /// </summary>
        /// <param name="handler">The handler to be removed</param>
        public void RemoveStopHandler(EventHandler<EventArgs> handler)
        {
            this.view.StopSimulation -= handler;
        }

        /// <summary>
        /// Show the wait cursor.
        /// </summary>
        /// <param name="wait">If true will show the wait cursor otherwise the normal cursor.</param>
        public void ShowWaitCursor(bool wait)
        {
            this.view.ShowWaitCursor(wait);
        }

        /// <summary>
        /// Change the text of a tab.
        /// </summary>
        /// <param name="ownerView">The owning view.</param>
        /// <param name="newTabName">New text of the tab.</param>
        /// <param name="tooltip">The tooltip text.</param>
        public void ChangeTabText(object ownerView, string newTabName, string tooltip)
        {
            this.view.ChangeTabText(ownerView, newTabName, tooltip);
        }

        /// <summary>
        /// Close the application.
        /// </summary>
        /// <param name="askToSave">Prompt to save</param>
        public void Close(bool askToSave)
        {
            this.view.Close(askToSave);
        }

        /// <summary>
        /// Ask the user a question.
        /// </summary>
        /// <param name="message">The message to show the user.</param>
        /// <returns>A response value.</returns>
        public QuestionResponseEnum AskQuestion(string message)
        {
            return this.view.AskQuestion(message);
        }

        /// <summary>
        /// Ask user for a filename to open.
        /// </summary>
        /// <param name="fileSpec">The file specification to use to filter the files.</param>
        /// <param name="initialDirectory">Optional Initial starting directory.</param>
        /// <returns>A filename.</returns>
        public string AskUserForOpenFileName(string fileSpec, string initialDirectory = "")
        {
            IFileDialog fileChooser = new FileDialog()
            {
                Action = FileDialog.FileActionType.Open,
                FileType = fileSpec,
                InitialDirectory = initialDirectory,
            };
            return fileChooser.GetFile();
        }

        /// <summary>
        /// A helper function that asks user for a SaveAs name and returns their new choice.
        /// </summary>
        /// <param name="fileSpec">The file specification to filter the files.</param>
        /// <param name="oldFilename">The current file name.</param>
        /// <returns>Returns the new file name or null if action cancelled by user.</returns>
        public string AskUserForSaveFileName(string fileSpec, string oldFilename)
        {
            IFileDialog fileChooser = new FileDialog()
            {
                Action = FileDialog.FileActionType.Save,
                FileType = fileSpec,
            };
            return fileChooser.GetFile();
        }

        /// <summary>Open an .apsimx file into the current tab.</summary>
        /// <param name="fileName">The file to open.</param>
        /// <param name="onLeftTabControl">If true a tab will be added to the left hand tab control.</param>
        /// <returns>The presenter.</returns>
        public ExplorerPresenter OpenApsimXFileInTab(string fileName, bool onLeftTabControl)
        {
            ExplorerPresenter presenter = null;
            if (fileName != null)
            {
                presenter = this.PresenterForFile(fileName, onLeftTabControl);
                if (presenter != null)
                {
                    this.view.SelectTabContaining(presenter.GetView().MainWidget);
                    return presenter;
                }

                this.view.ShowWaitCursor(true);
                try
                {
                    List<Exception> creationExceptions;
                    Simulations simulations = FileFormat.ReadFromFile<Simulations>(fileName, out creationExceptions);
                    presenter = (ExplorerPresenter)this.CreateNewTab(fileName, simulations, onLeftTabControl, "UserInterface.Views.ExplorerView", "UserInterface.Presenters.ExplorerPresenter");
                    if (creationExceptions.Count > 0)
                    {
                        ShowError(creationExceptions);
                    }

                    // Add to MRU list and update display
                    Configuration.Settings.AddMruFile(new ApsimFileMetadata(fileName));
                    this.UpdateMRUDisplay();
                }
                catch (Exception err)
                {
                    ShowError(err);
                }

                this.view.ShowWaitCursor(false);
            }

            return presenter;
        }

        /// <summary>
        /// Updates display of the list of most-recently-used files.
        /// </summary>
        public void UpdateMRUDisplay()
        {
            this.view.StartPage1.List.Values = Configuration.Settings.MruList.Select(f => f.FileName).ToArray();
            this.view.StartPage2.List.Values = Configuration.Settings.MruList.Select(f => f.FileName).ToArray();
        }

        /// <summary>
        /// Event handler invoked when user clicks on 'Standard toolbox'.
        /// </summary>
        /// <param name="sender">Sender object.</param>
        /// <param name="e">Event arguments.</param>
        public void OnStandardToolboxClick(object sender, EventArgs e)
        {
            Stream s = Assembly.GetExecutingAssembly().GetManifestResourceStream("ApsimNG.Resources.Toolboxes.StandardToolbox.apsimx");
            StreamReader streamReader = new StreamReader(s);
            bool onLeftTabControl = true;
            if (sender != null)
            {
                onLeftTabControl = this.view.IsControlOnLeft(sender);
            }

            this.OpenApsimXFromMemoryInTab("Standard toolbox", streamReader.ReadToEnd(), onLeftTabControl);
        }

        /// <summary>
        /// Closes the tab containing a specified object.
        /// </summary>
        /// <param name="o">The object (normally a Gtk Widget) being sought.</param>
        public void CloseTabContaining(object o)
        {
            this.view.CloseTabContaining(o);
        }

        /// <summary>
        /// Gets the inner-most exception of an exception.
        /// </summary>
        /// <param name="error">An exception.</param>
        private Exception GetInnerException(Exception error)
        {
            Exception inner = error;
            while (inner.InnerException != null)
                inner = inner.InnerException;
            return inner;
        }

        /// <summary>
        /// Populate the view for the first time. Will throw if there are errors on startup.
        /// </summary>
        /// <param name="startPage">The start page to populate.</param>
        private void PopulateStartPage(IListButtonView startPage)
        {
            // Add the buttons into the main window.
            startPage.AddButton(
                                "Open APSIM File",
                                          new Gtk.Image(null, "ApsimNG.Resources.Toolboxes.OpenFile.png"),
                                          this.OnOpenApsimXFile);

            startPage.AddButton(
                                "Open an example",
                                          new Gtk.Image(null, "ApsimNG.Resources.Toolboxes.OpenExample.png"),
                                          this.OnExample);

            startPage.AddButton(
                                "Standard toolbox",
                                          new Gtk.Image(null, "ApsimNG.Resources.Toolboxes.Toolbox.png"),
                                          this.OnStandardToolboxClick);

            startPage.AddButton(
                                "Management toolbox",
                                          new Gtk.Image(null, "ApsimNG.Resources.Toolboxes.Toolbox.png"),
                                          this.OnManagementToolboxClick);

            startPage.AddButton(
                                "Training toolbox",
                                          new Gtk.Image(null, "ApsimNG.Resources.Toolboxes.Toolbox.png"),
                                          this.OnTrainingToolboxClick);

            startPage.AddButton(
                                "Import old .apsim file",
                                          new Gtk.Image(null, "ApsimNG.Resources.Toolboxes.Import.png"),
                                          this.OnImport);

            startPage.AddButton(
                                "Upgrade",
                                        new Gtk.Image(null, "ApsimNG.Resources.MenuImages.Upgrade.png"),
                                        this.OnUpgrade);

            startPage.AddButton(
                                "View Cloud Jobs",
                                        new Gtk.Image(null, "ApsimNG.Resources.Cloud.png"),
                                        this.OnViewCloudJobs);

#if DEBUG
            startPage.AddButton(
                                "Convert Files",
                                new Gtk.Image(null, "ApsimNG.Resources.MenuImages.Upgrade.png"),
                                this.OnShowConverter);
#endif

            // Settings menu
            startPage.AddButtonWithMenu(
                                        "Settings",
                                        new Gtk.Image(null, "ApsimNG.Resources.MenuImages.Settings.png"));

            startPage.AddButtonToMenu(
                                      "Settings",
                                      "Change Font",
                                      new Gtk.Image(null, "ApsimNG.Resources.MenuImages.Upgrade.png"),
                                      this.OnChooseFont);

            startPage.AddButtonToMenu(
                                      "Settings",
                                      "Toggle Theme",
                                      new Gtk.Image(null, Configuration.Settings.DarkTheme ? "ApsimNG.Resources.MenuImages.Sun.png" : "ApsimNG.Resources.MenuImages.Moon.png"),
                                      OnToggleTheme);

            startPage.AddButton(
                            "Help",
                            new Gtk.Image(null, "ApsimNG.Resources.MenuImages.Help.png"),
                            this.OnHelp);
            // Populate the view's listview.
            startPage.List.Values = Configuration.Settings.MruList.Select(f => f.FileName).ToArray();

            this.PopulatePopup(startPage);
        }

        /// <summary>
        /// Defines the list of items to be included in a popup menu for the
        /// most-recently-used file display.
        /// </summary>
        /// <param name="startPage">The page to which the menu will be added.</param>
        private void PopulatePopup(IListButtonView startPage)
        {
            List<MenuDescriptionArgs> descriptions = new List<MenuDescriptionArgs>();
            MenuDescriptionArgs descOpen = new MenuDescriptionArgs();
            descOpen.Name = "Open";
            descOpen.Enabled = true;
            descOpen.OnClick = this.OnOpen;
            descriptions.Add(descOpen);

            MenuDescriptionArgs descRemove = new MenuDescriptionArgs();
            descRemove.Name = "Remove from recent file list";
            descRemove.Enabled = true;
            descRemove.OnClick = this.OnRemove;
            descriptions.Add(descRemove);

            MenuDescriptionArgs descClear = new MenuDescriptionArgs();
            descClear.Name = "Clear recent file list";
            descClear.Enabled = true;
            descClear.OnClick = this.OnClear;
            descriptions.Add(descClear);

            MenuDescriptionArgs descRename = new MenuDescriptionArgs();
            descRename.Name = "Rename";
            descRename.Enabled = true;
            descRename.OnClick = this.OnRename;
            descriptions.Add(descRename);

            MenuDescriptionArgs descCopy = new MenuDescriptionArgs();
            descCopy.Name = "Copy";
            descCopy.Enabled = true;
            descCopy.OnClick = this.OnCopy;
            descriptions.Add(descCopy);

            MenuDescriptionArgs descDelete = new MenuDescriptionArgs();
            descDelete.Name = "Delete";
            descDelete.Enabled = true;
            descDelete.OnClick = this.OnDelete;
            descriptions.Add(descDelete);

            startPage.List.PopulateContextMenu(descriptions);
        }

        /// <summary>
        /// Handles the Open menu item of the MRU context menu.
        /// </summary>
        /// <param name="obj">The object issuing the event.</param>
        /// <param name="args">Event parameters.</param>
        private void OnOpen(object obj, EventArgs args)
        {
            string fileName = this.view.GetMenuItemFileName(obj);
            if (fileName != null)
            {
                this.OpenApsimXFileInTab(fileName, this.view.IsControlOnLeft(obj));
                Utility.Configuration.Settings.PreviousFolder = Path.GetDirectoryName(fileName);
            }
        }

        /// <summary>
        /// Handles the Remove menu item of the MRU context menu.
        /// </summary>
        /// <param name="obj">The object issuing the event.</param>
        /// <param name="args">Event parameters.</param>
        private void OnRemove(object obj, EventArgs args)
        {
            string fileName = this.view.GetMenuItemFileName(obj);
            if (!string.IsNullOrEmpty(fileName))
            {
                Utility.Configuration.Settings.DelMruFile(fileName);
                this.UpdateMRUDisplay();
            }
        }

        /// <summary>
        /// Handles the Clear menu item of the MRU context menu.
        /// </summary>
        /// <param name="obj">The object issuing the event.</param>
        /// <param name="args">Event parameters.</param>
        private void OnClear(object obj, EventArgs args)
        {
            if (this.AskQuestion("Are you sure you want to completely clear the list of recently used files?") == QuestionResponseEnum.Yes)
            {
                string[] mruFiles = Configuration.Settings.MruList.Select(f => f.FileName).ToArray();
                foreach (string fileName in mruFiles)
                {
                    Utility.Configuration.Settings.DelMruFile(fileName);
                }

                this.UpdateMRUDisplay();
            }
        }

        /// <summary>
        /// Handles the Rename menu item of the MRU context menu.
        /// </summary>
        /// <param name="obj">The object issuing the event.</param>
        /// <param name="args">Event parameters.</param>
        private void OnRename(object obj, EventArgs args)
        {
            string fileName = this.view.GetMenuItemFileName(obj);
            if (!string.IsNullOrEmpty(fileName))
            {
                string newName = this.AskUserForSaveFileName("ApsimX files|*.apsimx", fileName);
                if (!string.IsNullOrEmpty(newName) && newName != fileName)
                {
                    try
                    {
                        File.Move(fileName, newName);
                        Utility.Configuration.Settings.RenameMruFile(fileName, newName);
                        this.UpdateMRUDisplay();
                    }
                    catch (Exception e)
                    {
                        ShowError(new Exception("Error renaming file!", e));
                    }
                }
            }
        }

        /// <summary>
        /// Handles the Copy menu item of the MRU context menu.
        /// </summary>
        /// <param name="obj">The object issuing the event.</param>
        /// <param name="args">Event parameters.</param>
        private void OnCopy(object obj, EventArgs args)
        {
            string fileName = this.view.GetMenuItemFileName(obj);
            if (!string.IsNullOrEmpty(fileName))
            {
                string newFileName = "Copy of " + Path.GetFileName(fileName);
                string newFilePath = Path.Combine(Path.GetDirectoryName(fileName), newFileName);
                string copyName = this.AskUserForSaveFileName("ApsimX files|*.apsimx", newFilePath);
                if (!string.IsNullOrEmpty(copyName))
                {
                    try
                    {
                        File.Copy(fileName, copyName);
                        Configuration.Settings.AddMruFile(new ApsimFileMetadata(copyName));
                        this.UpdateMRUDisplay();
                    }
                    catch (Exception e)
                    {
                        ShowError(new Exception("Error creating copy of file!", e));
                    }
                }
            }
        }

        /// <summary>
        /// Handles the Delete menu item of the MRU context menu.
        /// </summary>
        /// <param name="obj">The object issuing the event.</param>
        /// <param name="args">Event parameters.</param>
        private void OnDelete(object obj, EventArgs args)
        {
            string fileName = this.view.GetMenuItemFileName(obj);
            if (!string.IsNullOrEmpty(fileName))
            {
                if (this.AskQuestion("Are you sure you want to completely delete the file " + StringUtilities.PangoString(fileName) + "?") == QuestionResponseEnum.Yes)
                {
                    try
                    {
                        File.Delete(fileName);
                        Utility.Configuration.Settings.DelMruFile(fileName);
                        this.UpdateMRUDisplay();
                    }
                    catch (Exception e)
                    {
                        ShowError(new Exception("Error deleting file!", e));
                    }
                }
            }
        }

        /// <summary>
        /// Process the specified command line arguments. Will throw if there are errors during startup.
        /// </summary>
        /// <param name="commandLineArguments">Optional command line arguments - can be null.</param>
        private void ProcessCommandLineArguments(string[] commandLineArguments)
        {
            // Look for a script specified on the command line.
            if (commandLineArguments == null)
                return;

            foreach (string argument in commandLineArguments)
            {
                if (Path.GetExtension(argument) == ".cs")
                    ProcessStartupScript(File.ReadAllText(argument));
                else if (Path.GetExtension(argument) == ".apsimx")
                    OpenApsimXFileInTab(argument, onLeftTabControl: true);
            }
        }

        /// <summary>
        /// Returns the ExplorerPresenter for the specified file name, 
        /// or null if the file is not currently open.
        /// </summary>
        /// <param name="fileName">The file name being sought.</param>
        /// <param name="onLeftTabControl">If true, search the left screen, else search the right.</param>
        /// <returns>The explorer presenter.</returns>
        private ExplorerPresenter PresenterForFile(string fileName, bool onLeftTabControl)
        {            
            List<ExplorerPresenter> presenters = onLeftTabControl ? this.Presenters1.OfType<ExplorerPresenter>().ToList() : this.presenters2.OfType<ExplorerPresenter>().ToList();
            foreach (ExplorerPresenter presenter in presenters)
            {
                if (presenter.ApsimXFile.FileName == fileName)
                {
                    return presenter;
                }
            }

            return null;
        }

        /// <summary>Open an .apsimx file into the current tab.</summary>
        /// <param name="name">Name of the simulation.</param>
        /// <param name="contents">The xml content.</param>
        /// <param name="onLeftTabControl">If true a tab will be added to the left hand tab control.</param>
        private void OpenApsimXFromMemoryInTab(string name, string contents, bool onLeftTabControl)
        {
            List<Exception> creationExceptions;
            var simulations = FileFormat.ReadFromString<Simulations>(contents, out creationExceptions);
            this.CreateNewTab(name, simulations, onLeftTabControl, "UserInterface.Views.ExplorerView", "UserInterface.Presenters.ExplorerPresenter");
        }

        /// <summary>Create a new tab.</summary>
        /// <param name="name">Name of the simulation.</param>
        /// <param name="simulations">The simulations object to add to tab.</param>
        /// <param name="onLeftTabControl">If true a tab will be added to the left hand tab control.</param>
        /// <param name="viewName">Name of the view to create.</param>
        /// <param name="presenterName">Name of the presenter to create.</param>
        /// <returns>The explorer presenter.</returns>
        private IPresenter CreateNewTab(string name, Simulations simulations, bool onLeftTabControl, string viewName, string presenterName)
        {
            this.view.ShowMessage(" ", Simulation.ErrorLevel.Information); // Clear the message window
            ViewBase newView;
            IPresenter newPresenter;
            try
            {
                newView = (ViewBase)Assembly.GetExecutingAssembly().CreateInstance(viewName, false, BindingFlags.Default, null, new object[] { this.view }, null, null);
                newPresenter = (IPresenter)Assembly.GetExecutingAssembly().CreateInstance(presenterName, false, BindingFlags.Default, null, new object[] { this }, null, null);
            }
            catch (InvalidCastException e)
            {
                // viewName or presenterName does not define a class derived from ViewBase or IPresenter, respectively.
                ShowError(e);
                return null;
            }
            
            //ExplorerView explorerView = new ExplorerView(null);
            //ExplorerPresenter presenter = new ExplorerPresenter(this);
            if (onLeftTabControl)
            {
                this.Presenters1.Add(newPresenter);
            }
            else
            {
                this.presenters2.Add(newPresenter);
            }

            XmlDocument doc = new XmlDocument();
            newPresenter.Attach(simulations, newView, null);

            this.view.AddTab(name, null, newView.MainWidget, onLeftTabControl);

            // restore the simulation tree width on the form
            if (newPresenter.GetType() == typeof(ExplorerPresenter))
            {
                if (simulations.ExplorerWidth == 0)
                {
                    ((ExplorerPresenter)newPresenter).TreeWidth = 250;
                }
                else
                {
                    ((ExplorerPresenter)newPresenter).TreeWidth = simulations.ExplorerWidth;
                }
            }
            return newPresenter;
        }

        /// <summary>
        /// Event handler invoked when user clicks on 'Open ApsimX file'.
        /// </summary>
        /// <param name="sender">Sender object.</param>
        /// <param name="e">Event parameters.</param>
        private void OnOpenApsimXFile(object sender, EventArgs e)
        {
            string fileName = this.AskUserForOpenFileName("*.apsimx|*.apsimx");
            if (fileName != null)
            {
                bool onLeftTabControl = this.view.IsControlOnLeft(sender);
                OpenApsimXFileInTab(fileName, onLeftTabControl);
                Configuration.Settings.PreviousFolder = Path.GetDirectoryName(fileName);
            }
        }

        /// <summary>
        /// Open a recently used file.
        /// </summary>
        /// <param name="sender">Sender object.</param>
        /// <param name="e">Event arguments.</param>
        private void OnFileDoubleClicked(object sender, EventArgs e)
        {
            bool onLeftTabControl = this.view.IsControlOnLeft(sender);
            string fileName = onLeftTabControl ? this.view.StartPage1.List.SelectedValue : this.view.StartPage2.List.SelectedValue;
            if (fileName != null)
            {
                OpenApsimXFileInTab(fileName, onLeftTabControl);
                Configuration.Settings.PreviousFolder = Path.GetDirectoryName(fileName);
            }
        }

        /// <summary>
        /// Current tab is closing - remove presenter from our presenters list.
        /// </summary>
        /// <param name="sender">Sender of event.</param>
        /// <param name="e">Event arguments.</param>
        private void OnTabClosing(object sender, TabClosingEventArgs e)
        {
            e.AllowClose = true;

            IPresenter presenter = e.LeftTabControl ? Presenters1[e.Index - 1] : presenters2[e.Index - 1];
            if (presenter is ExplorerPresenter explorerPresenter)
                e.AllowClose = explorerPresenter.SaveIfChanged();

            if (e.AllowClose)
                CloseTab(e.Index - 1, e.LeftTabControl);
        }

        /// <summary>
        /// Close a tab (does not prompt user to save).
        /// </summary>
        /// <param name="index">0-based index of the tab.</param>
        /// <param name="onLeft">Is the tab in the left tab control?</param>
        public void CloseTab(int index, bool onLeft)
        {
            if (onLeft)
            {
                Presenters1[index].Detach();
                Presenters1.RemoveAt(index);
            }
            else
            {
                presenters2[index].Detach();
                presenters2.RemoveAt(index);
            }

            // We've just closed Simulations
            // This is a good time to force garbage collection 
            GC.Collect(2, GCCollectionMode.Forced, true);
        }

        /// <summary>
        /// Event handler invoked when user clicks on 'Management toolbox'.
        /// </summary>
        /// <param name="sender">Sender object.</param>
        /// <param name="e">Event arguments.</param>
        private void OnManagementToolboxClick(object sender, EventArgs e)
        {
            Stream s = Assembly.GetExecutingAssembly().GetManifestResourceStream("ApsimNG.Resources.Toolboxes.ManagementToolbox.apsimx");
            StreamReader streamReader = new StreamReader(s);
            bool onLeftTabControl = this.view.IsControlOnLeft(sender);
            this.OpenApsimXFromMemoryInTab("Management toolbox", streamReader.ReadToEnd(), onLeftTabControl);
        }

        /// <summary>
        /// Event handler invoked when user clicks on 'Training toolbox'.
        /// </summary>
        /// <param name="sender">Sender object.</param>
        /// <param name="e">Event arguments.</param>
        private void OnTrainingToolboxClick(object sender, EventArgs e)
        {
            try
            {
                Stream s = Assembly.GetExecutingAssembly().GetManifestResourceStream("ApsimNG.Resources.Toolboxes.TrainingToolbox.apsimx");
                StreamReader streamReader = new StreamReader(s);
                bool onLeftTabControl = this.view.IsControlOnLeft(sender);
                this.OpenApsimXFromMemoryInTab("Training toolbox", streamReader.ReadToEnd(), onLeftTabControl);
            }
            catch (Exception err)
            {
                string message = err.Message;
                if (err.InnerException != null)
                {
                    message += "\r\n" + err.InnerException.Message;
                }

                ShowError(err);
            }
        }

        /// <summary>
        /// Event handler invoked when user clicks on 'Import'.
        /// </summary>
        /// <param name="sender">Sender object.</param>
        /// <param name="e">Event arguments.</param>
        private void OnImport(object sender, EventArgs e)
        {
            try
            {
                string fileName = this.AskUserForOpenFileName("*.apsim|*.apsim");
                this.view.ShowWaitCursor(true);
                this.Import(fileName);

                string newFileName = Path.ChangeExtension(fileName, ".apsimx");
                this.OpenApsimXFileInTab(newFileName, this.view.IsControlOnLeft(sender));
            }
            catch (Exception err)
            {
                ShowError(err);
            }
            finally
            {
                this.view.ShowWaitCursor(false);
            }
        }

        /// <summary>
        /// Runs the importer on a file, then opens it in a new tab.
        /// </summary>
        /// <param name="fileName">Path to the file to be imported.</param>
        /// <param name="leftTab">Should the file be opened in the left tabset?</param>
        public void Import(string fileName)
        {
            try
            {
                APSIMImporter importer = new APSIMImporter();
                importer.ProcessFile(fileName);
            }
            catch (Exception err)
            {
                ShowError(err);
            }
        }

        /// <summary>
        /// Open a tab which shows a list of jobs submitted to the cloud.
        /// </summary>
        /// <param name="sender">Sender object.</param>
        /// <param name="e">Event Arguments.</param>
        public void OnViewCloudJobs(object sender, EventArgs e)
        {
            bool onLeftTabControl = view.IsControlOnLeft(sender);            
            // Clear the message window
            view.ShowMessage(" ", Simulation.ErrorLevel.Information);
            if (Environment.OSVersion.Platform == PlatformID.Win32NT)
            {
                CreateNewTab("View Cloud Jobs", null, onLeftTabControl, "UserInterface.Views.CloudJobDisplayView", "UserInterface.Presenters.AzureJobDisplayPresenter");
            } else
            {
                ShowError("Microsoft Azure functionality is currently only available under Windows.");
            }
            
        }

        /// <summary>
        /// Toggles between the default and dark themes.
        /// </summary>
        /// <param name="sender"></param>
        /// <param name="e"></param>
        private void OnToggleTheme(object sender, EventArgs e)
        {
            try
            {
                Configuration.Settings.DarkTheme = !Configuration.Settings.DarkTheme;
                view.ToggleTheme(sender, e);
                // Might be better to restart automatically (after asking the user),
                // but I haven't been able to figure out a reliable cross-platform 
                // way of attaching the debugger to the new process. I leave this
                // as an exercise to the reader.
                view.ShowMsgDialog("Theme changes will be applied upon restarting Apsim.", "Theme Changes", Gtk.MessageType.Info, Gtk.ButtonsType.Ok);
            }
            catch (Exception err)
            {
                ShowError(err);
            }
        }

        /// <summary>
        /// Opens the ApsimX online documentation.
        /// </summary>
        /// <param name="sender">Sender object.</param>
        /// <param name="args">Event arguments.</param>
        private void OnHelp(object sender, EventArgs args)
        {
            try
            {
                if (helpView == null)
                    helpView = new HelpView(view as MainView);

                helpView.Visible = true;
            }
            catch (Exception err)
            {
                ShowError(err);
            }
        }

        /// <summary>
        /// Open a file open dialog with the initial directory in an Examples directory.
        /// Use one that is at the same level as this app directory.
        /// Any files opened here will need to be saved before running.
        /// </summary>
        /// <param name="sender">Sender object.</param>
        /// <param name="e">Event arguments.</param>
        private void OnExample(object sender, EventArgs e)
        {
            string initialPath;

            if ((this.lastExamplesPath != null) && (this.lastExamplesPath.Length > 0) && Directory.Exists(this.lastExamplesPath))
            {
                initialPath = this.lastExamplesPath; // use the last used path in this session
            }
            else
            {
                // use an examples directory relative to this assembly
                initialPath = Path.GetDirectoryName(System.Reflection.Assembly.GetExecutingAssembly().Location);
                initialPath = Path.GetFullPath(Path.Combine(initialPath, "..", "Examples"));
            }

            string fileName = this.AskUserForOpenFileName("*.apsimx|*.apsimx", initialPath);

            if (fileName != null)
            {
                this.lastExamplesPath = Path.GetDirectoryName(fileName);

                // ensure that they are saved in another file before running by opening them in memory
                StreamReader reader = new StreamReader(fileName);
                bool onLeftTabControl = this.view.IsControlOnLeft(sender);
                string label = Path.GetFileNameWithoutExtension(fileName) + " (example)";
                this.OpenApsimXFromMemoryInTab(label, reader.ReadToEnd(), onLeftTabControl);
                reader.Close();
            }
        }

        /// <summary>
        /// Invoked when the user clicks the 'choose font' button.
        /// </summary>
        /// <param name="sender">Sender object.</param>
        /// <param name="args">Event arguments.</param>
        private void OnChooseFont(object sender, EventArgs args)
        {
            try
            {
                view.ShowFontChooser();
            }
            catch (Exception err)
            {
                ShowError(err);
            }
        }

        /// <summary>
        /// Shows the file converter view.
        /// </summary>
        /// <param name="sender"></param>
        /// <param name="args"></param>
        private void OnShowConverter(object sender, EventArgs args)
        {
            try
            {
                if (fileConverter == null)
                {
                    fileConverter = new FileConverterView(view as ViewBase);
                    fileConverter.Convert += OnConvert;
                }
                fileConverter.Visible = true;
            }
            catch (Exception err)
            {
                ShowError(err);
            }
        }

        /// <summary>
        /// Opens a dialog which allows the user to upgrade an XML file from and to a version of their choice.
        /// </summary>
        /// <param name="sender">Sender object.</param>
        /// <param name="args">Event arguments.</param>
        private void OnConvert(object sender, EventArgs args)
        {
            try
            {
                if (fileConverter == null || fileConverter.Files == null)
                    return;

                // The file converter view has an option to automatically select the latest version.
                // If the user has enabled this option, we will upgrade the file to the latest version. 
                // Otherwise, we will upgrade to the version they have specified.
                int version = fileConverter.LatestVersion ? Models.Core.ApsimFile.Converter.LatestVersion : fileConverter.ToVersion;
                ClearStatusPanel();
                foreach (string file in fileConverter.Files)
                {
                    if (!File.Exists(file))
                        throw new FileNotFoundException(string.Format("Unable to upgrade {0}: file does not exist.", file));

                    // Run the converter.
                    string contents = File.ReadAllText(file);
                    var converter = Converter.DoConvert(contents, version, file);
                    if (converter.DidConvert)
                        File.WriteAllText(file, converter.Root.ToString());
                    view.ShowMessage(string.Format("Successfully upgraded {0} to version {1}.", file, version), Simulation.ErrorLevel.Information, false);
                }
                view.ShowMessage("Successfully upgraded all files.", Simulation.ErrorLevel.Information);
            }
            catch (Exception err)
            {
                ShowError(err);
            }
        }

        /// <summary>
        /// Upgrade Apsim Next Generation.
        /// </summary>
        /// <param name="sender">Sender object.</param>
        /// <param name="e">Event arguments.</param>
        private void OnUpgrade(object sender, EventArgs e)
        {
<<<<<<< HEAD
            try
            {
                // Get the version of the current assembly.
                Version version = Assembly.GetExecutingAssembly().GetName().Version;
                if (version.Revision == 0)
                {
                    ShowError("You are on a custom build. You cannot upgrade.");
                }
                else
                {
                    if (this.AllowClose())
                    {
                        UpgradeView form = new UpgradeView(view as ViewBase);
                        form.Show();
                    }
                }
=======
            // Get the version of the current assembly.
            Version version = Assembly.GetExecutingAssembly().GetName().Version;
            if (version.Revision == 0)
            {
                ShowError("You are on a custom build. You cannot upgrade.");
            }
            if (this.AllowClose())
            {
                UpgradeView form = new UpgradeView(view as ViewBase);
                form.Show();
>>>>>>> 2c2d9633
            }
            catch (Exception err)
            {
                ShowError(err);
            }
        }

        /// <summary>Application is closing - allow this to happen?</summary>
        /// <param name="sender">Event sender.</param>
        /// <param name="e">Close arguments</param>
        private void OnClosing(object sender, AllowCloseArgs e)
        {
            e.AllowClose = this.AllowClose();
            if (e.AllowClose)
            {
                fileConverter?.Destroy();
                Configuration.Settings.SplitScreenPosition = view.SplitScreenPosition;
                Utility.Configuration.Settings.MainFormLocation = this.view.WindowLocation;
                Utility.Configuration.Settings.MainFormSize = this.view.WindowSize;
                Utility.Configuration.Settings.MainFormMaximized = this.view.WindowMaximised;
                Utility.Configuration.Settings.StatusPanelHeight = this.view.StatusPanelHeight;
                Utility.Configuration.Settings.Save();
            }
        }

        /// <summary>
        /// Invoked when an error has been thrown in a view.
        /// </summary>
        /// <param name="sender">Sender object.</param>
        /// <param name="args">Event arguments.</param>
        private void OnError(object sender, ErrorArgs args)
        {
            ShowError(args.Error);
        }
    }
}<|MERGE_RESOLUTION|>--- conflicted
+++ resolved
@@ -1208,7 +1208,6 @@
         /// <param name="e">Event arguments.</param>
         private void OnUpgrade(object sender, EventArgs e)
         {
-<<<<<<< HEAD
             try
             {
                 // Get the version of the current assembly.
@@ -1217,26 +1216,12 @@
                 {
                     ShowError("You are on a custom build. You cannot upgrade.");
                 }
-                else
-                {
-                    if (this.AllowClose())
-                    {
-                        UpgradeView form = new UpgradeView(view as ViewBase);
-                        form.Show();
-                    }
-                }
-=======
-            // Get the version of the current assembly.
-            Version version = Assembly.GetExecutingAssembly().GetName().Version;
-            if (version.Revision == 0)
-            {
-                ShowError("You are on a custom build. You cannot upgrade.");
-            }
-            if (this.AllowClose())
-            {
-                UpgradeView form = new UpgradeView(view as ViewBase);
-                form.Show();
->>>>>>> 2c2d9633
+
+                if (AllowClose())
+                {
+                    UpgradeView form = new UpgradeView(view as ViewBase);
+                    form.Show();
+                }
             }
             catch (Exception err)
             {
