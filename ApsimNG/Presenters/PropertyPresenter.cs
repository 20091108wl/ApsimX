--- conflicted
+++ resolved
@@ -489,15 +489,7 @@
                     }
                 }
             }
-
-<<<<<<< HEAD
-            return fieldNames.ToList();
-=======
-            if (fieldNames == null)
-                return null;
-            else
-                return fieldNames.ToArray();
->>>>>>> 1196eb05
+            return fieldNames;
         }
 
         /// <summary>
