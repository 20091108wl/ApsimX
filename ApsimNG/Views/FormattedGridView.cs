﻿namespace UserInterface.Views
{
    using System;
    using System.Collections.Generic;
    using System.Drawing;
    using System.Linq;
    using Gtk;
    using EventArguments;
    using Interfaces;
    using System.Data;
    using APSIM.Shared.Utilities;
    using System.Collections;
    using System.Globalization;

    /// <summary>Metadata about a column on the grid.</summary>
    public class GridColumnMetaData
    {
        public string ColumnName { get; set; }
        public Type ColumnDataType { get; set; }
        public string Format { get; set; }
        public IEnumerable Values { get; set; }
        public bool ValuesHaveChanged { get; set; }
        public Color BackgroundColour { get; set; } = Color.Empty;
        public Color ForegroundColour { get; set; } = Color.Empty;
        public bool IsReadOnly { get; set; }
        public string[] CellToolTips { get; set; }
        public string[] HeaderContextMenuItems { get; set; }
        public bool AddTotalToColumnName { get; set; }
        public int Width { get; set; } = 70;         // -1 is auto sized.
        public int MinimumWidth { get; set; } = 70;  // pixels
        public bool LeftJustification { get; set; } = false;
    }

    /// <summary>
    /// Event arguments used to perform an action on a range of grid cells.
    /// </summary>
    public class GridCellColumnMenuClickedArgs : EventArgs
    {
        /// <summary>The column that had its context menu clicked.</summary>
        public GridColumnMetaData ColumnClicked { get; set; }

        /// <summary>The menu name that was clicked.</summary>
        public string MenuNameClicked { get; set; }

    }

    interface IFormattedGridView
    {
        /// <summary>This event is invoked when the values of 1 or more cells have changed.</summary>
        event EventHandler CellsHaveChanged;

        /// <summary>This event is invoked when a column has one of its context menu items clicked.</summary>
        event EventHandler<GridCellColumnMenuClickedArgs> ColumnMenuClicked;

        /// <summary>Set the columns for the grid.</summary>
        void SetColumns(List<GridColumnMetaData> columns);

        /// <summary>End the user editing the cell.</summary>
        void EndEdit();
    }

    public class FormattedGridView : GridView, IFormattedGridView
    {
        /// <summary>The columns in the grid.</summary>
        private List<GridColumnMetaData> columnMetadata;
        
        /// <summary>When the user right clicks a column header, this field contains the index of that column.</summary>
        private int indexOfClickedVariable;

        /// <summary>This event is invoked when the values of 1 or more cells have changed.</summary>
        public event EventHandler CellsHaveChanged;

        // <summary>This event is invoked when a column has one of its context menu items clicked.</summary>
        public event EventHandler<GridCellColumnMenuClickedArgs> ColumnMenuClicked;
        
        
        // <summary>Constructor.</summary>
        public FormattedGridView(ViewBase owner) : base(owner)
        {
            CellsChanged += OnCellValueChanged;
            mainWidget.Destroyed += MainWidgetDestroyed;
            GridColumnClicked += OnGridColumnClicked;
        }

        /// <summary>
        /// Does cleanup when the main widget is destroyed.
        /// </summary>
        /// <param name="sender">The sending object.</param>
        /// <param name="e">The event arguments.</param>
        private void MainWidgetDestroyed(object sender, EventArgs e)
        {
            GridColumnClicked -= OnGridColumnClicked;
            CellsChanged -= OnCellValueChanged;
            mainWidget.Destroyed -= MainWidgetDestroyed;
        }

        /// <summary>Set the columns for the grid.</summary>
        /// <param name="columns">The columns to show on grid.</param>
        public void SetColumns(List<GridColumnMetaData> columns)
        {
            columnMetadata = columns;
            DataSource = CreateTable();
            FormatGrid();
        }

        /// <summary>Create a datatable based on the properties.</summary>
        /// <returns>The filled data table. Never returns null.</returns>
        private DataTable CreateTable()
        {
            DataTable table = new DataTable();

            foreach (var column in this.columnMetadata)
            {
                string columnName = column.ColumnName;

                // add a total to the column name if necessary.
                if (column.AddTotalToColumnName)
                    columnName = GetColumnNameWithTotal(column.Values, columnName);

                // Get values
                DataTableUtilities.AddColumnOfObjects(table, columnName, column.Values as IEnumerable);
            }
            // Add in a dummy column so that the far right column with data isn't really wide.
            table.Columns.Add(" ");

            return table;
        }

        /// <summary>Get a column name with total.</summary>
        /// <param name="values"></param>
        /// <param name="columnName"></param>
        /// <returns></returns>
        private static string GetColumnNameWithTotal(IEnumerable values, string columnName)
        {
            try
            {
                if (values != null)
                {
                    double total = MathUtilities.Sum(values as double[]);
                    int posBracket = columnName.IndexOf('(');
                    if (posBracket == -1)
                        columnName = columnName + "\r\n" + total.ToString("N1");
                    else
                        columnName = columnName.Insert(posBracket, total.ToString("N1") + " ");
                }
            }
            catch (Exception)
            { }
            return columnName;
        }

        /// <summary>Format the grid based on the data in the column metadata.</summary>
        private void FormatGrid()
        {
            for (int col = 0; col < columnMetadata.Count; col++)
            {
                var gridColumn = GetColumn(col);

                // Set grid format.
                gridColumn.Format = columnMetadata[col].Format;
                if (string.IsNullOrEmpty(gridColumn.Format))
                    gridColumn.Format = "N3";

                // Set colours
                gridColumn.BackgroundColour = columnMetadata[col].BackgroundColour;
                gridColumn.ForegroundColour = columnMetadata[col].ForegroundColour;

                // Set other properties.
                gridColumn.ReadOnly = columnMetadata[col].IsReadOnly;
                gridColumn.Width = columnMetadata[col].Width;
                gridColumn.MinimumWidth = columnMetadata[col].MinimumWidth;
                gridColumn.LeftJustification = columnMetadata[col].LeftJustification;
                gridColumn.HeaderLeftJustification = columnMetadata[col].LeftJustification;
            }

            // Make dummy column at right readonly.
            var dummyColumn = GetColumn(columnMetadata.Count);
            dummyColumn.ReadOnly = true;

            RowCount = 100;
        }

        /// <summary>User has changed the value of one or more cells in the profile grid.</summary>
        /// <param name="sender">The sender of the event</param>
        /// <param name="e">The event arguments</param>
        private void OnCellValueChanged(object sender, GridCellsChangedArgs e)
        {
            bool refreshGrid = false;
            foreach (var changedCell in e.ChangedCells)
            {
                var column = columnMetadata[changedCell.ColIndex];

                object newValue = ReflectionUtilities.StringToObject(column.ColumnDataType, changedCell.NewValue, CultureInfo.CurrentCulture);
                var array = column.Values as Array;
                if (array == null)
                {
<<<<<<< HEAD
                    GridColumnMetaData column = columnMetadata[changedCell.ColumnIndex];
                    Array array = column.Values as Array;
                    int numValues = e.ChangedCells.Max(cell => cell.RowIndex);
                    if (array == null)
                    {
                        array = Array.CreateInstance(column.ColumnDataType, numValues + 1);
                    }

                    // If we've added a new row, the column metadata will not contain an entry
                    // for this row (the array will be too short).
                    if (array.Length <= changedCell.RowIndex)
                    {
                        Array newArray = Array.CreateInstance(column.ColumnDataType, numValues + 1);
                        array.CopyTo(newArray, 0);
                        array = newArray;
                    }
                    array.SetValue(Convert.ChangeType(changedCell.Value, column.ColumnDataType), changedCell.RowIndex);

                    column.Values = array;
                    column.ValuesHaveChanged = true;
                    if (column.AddTotalToColumnName)
                        refreshGrid = true;
                }
                else
                {
                    GridColumnMetaData column = columnMetadata[changedCell.ColumnIndex];
                    Array array = column.Values as Array;
                    if (column.ColumnDataType == typeof(double) || column.ColumnDataType == typeof(float))
                        array.SetValue(double.NaN, changedCell.RowIndex);
                    column.Values = array;
                    column.ValuesHaveChanged = true;
                }
=======
                    var numValues = e.ChangedCells.Max(cell => cell.RowIndex);
                    array = Array.CreateInstance(column.ColumnDataType, numValues + 1);
                    column.Values = array;
                }
                // Update the value which will be passed back to the model.
                array.SetValue(newValue, changedCell.RowIndex);

                // Update the value shown in the grid.
                DataSource.Rows[changedCell.RowIndex][changedCell.ColIndex] = newValue;

                column.ValuesHaveChanged = true;
                if (column.AddTotalToColumnName)
                    refreshGrid = true;
>>>>>>> 54257aa2
            }

            if (refreshGrid)
            {
                // refresh
                DataSource = CreateTable();
                FormatGrid();
            }

            CellsHaveChanged?.Invoke(this, new EventArgs());
        }

        /// <summary>Invoked when user clicks on a grid column.</summary>
        /// <param name="sender"></param>
        /// <param name="e"></param>
        private void OnGridColumnClicked(object sender, GridColumnClickedArgs e)
        {
            ClearContextActions(!e.OnHeader);
            if (e.RightClick && e.OnHeader)
            {
                indexOfClickedVariable = e.Column.ColumnIndex;
                var property = columnMetadata[indexOfClickedVariable];
                if (property.HeaderContextMenuItems != null)
                {
                    if (!e.OnHeader)
                        AddContextSeparator();
                    foreach (var menuItem in property.HeaderContextMenuItems)
                        AddContextOption(menuItem, menuItem, OnMenuItemClick, property.ColumnName.Contains("(" + menuItem + ")"));
                }
            }
        }

        /// <summary>Invoked when user selects a header menu item.</summary>
        /// <param name="sender"></param>
        /// <param name="e"></param>
        private void OnMenuItemClick(object sender, EventArgs e)
        {
            ColumnMenuClicked?.Invoke(this, new GridCellColumnMenuClickedArgs()
            {
                MenuNameClicked = (sender as MenuItem).Name,
                ColumnClicked = columnMetadata[indexOfClickedVariable]
            });

            // refresh
            DataSource = CreateTable();
            FormatGrid();
        }
    }
}<|MERGE_RESOLUTION|>--- conflicted
+++ resolved
@@ -194,40 +194,6 @@
                 var array = column.Values as Array;
                 if (array == null)
                 {
-<<<<<<< HEAD
-                    GridColumnMetaData column = columnMetadata[changedCell.ColumnIndex];
-                    Array array = column.Values as Array;
-                    int numValues = e.ChangedCells.Max(cell => cell.RowIndex);
-                    if (array == null)
-                    {
-                        array = Array.CreateInstance(column.ColumnDataType, numValues + 1);
-                    }
-
-                    // If we've added a new row, the column metadata will not contain an entry
-                    // for this row (the array will be too short).
-                    if (array.Length <= changedCell.RowIndex)
-                    {
-                        Array newArray = Array.CreateInstance(column.ColumnDataType, numValues + 1);
-                        array.CopyTo(newArray, 0);
-                        array = newArray;
-                    }
-                    array.SetValue(Convert.ChangeType(changedCell.Value, column.ColumnDataType), changedCell.RowIndex);
-
-                    column.Values = array;
-                    column.ValuesHaveChanged = true;
-                    if (column.AddTotalToColumnName)
-                        refreshGrid = true;
-                }
-                else
-                {
-                    GridColumnMetaData column = columnMetadata[changedCell.ColumnIndex];
-                    Array array = column.Values as Array;
-                    if (column.ColumnDataType == typeof(double) || column.ColumnDataType == typeof(float))
-                        array.SetValue(double.NaN, changedCell.RowIndex);
-                    column.Values = array;
-                    column.ValuesHaveChanged = true;
-                }
-=======
                     var numValues = e.ChangedCells.Max(cell => cell.RowIndex);
                     array = Array.CreateInstance(column.ColumnDataType, numValues + 1);
                     column.Values = array;
@@ -241,7 +207,6 @@
                 column.ValuesHaveChanged = true;
                 if (column.AddTotalToColumnName)
                     refreshGrid = true;
->>>>>>> 54257aa2
             }
 
             if (refreshGrid)
