--- conflicted
+++ resolved
@@ -65,11 +65,7 @@
         {
             nbook = new Notebook();
 
-<<<<<<< HEAD
-            nbook.SwitchPage += NbookSwitchPage;
-=======
             nbook.SwitchPage += NotebookSwitchPage;
->>>>>>> dbac70bd
 
             messagesView = new Viewport()
             {
@@ -119,11 +115,7 @@
             setupComplete = true;
         }
 
-<<<<<<< HEAD
-        private void NbookSwitchPage(object o, SwitchPageArgs args)
-=======
         private void NotebookSwitchPage(object o, SwitchPageArgs args)
->>>>>>> dbac70bd
         {
             if (setupComplete && nbook.CurrentPage >= 0)
             {
@@ -161,11 +153,7 @@
         /// </summary>
         public void Detach()
         {
-<<<<<<< HEAD
-            nbook.SwitchPage -= NbookSwitchPage;
-=======
             nbook.SwitchPage -= NotebookSwitchPage;
->>>>>>> dbac70bd
         }
 
         public void AddTabView(string tabName, object control)
